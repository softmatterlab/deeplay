--- conflicted
+++ resolved
@@ -107,11 +107,8 @@
         hidden_features: Sequence[Optional[int]],
         out_features: int,
         num_heads: int,
-<<<<<<< HEAD
         dropout_p: float = 0.0,
-=======
-        dropout: float = 0.0,
->>>>>>> 236b22e3
+
     ):
         super().__init__()
 
@@ -119,11 +116,7 @@
         self.hidden_features = hidden_features
         self.out_features = out_features
         self.num_heads = num_heads
-<<<<<<< HEAD
         self.dropout_p = dropout_p
-=======
-        self.dropout = dropout
->>>>>>> 236b22e3
 
         if out_features <= 0:
             raise ValueError(
@@ -157,11 +150,7 @@
                                 else Layer(nn.Identity)
                             ),
                         ),
-<<<<<<< HEAD
                         dropout=Layer(nn.Dropout, dropout_p),
-=======
-                        dropout=Layer(nn.Dropout, dropout),
->>>>>>> 236b22e3
                         skip=Add(),
                         normalization=Layer(nn.LayerNorm, f_out),
                     ),
@@ -171,11 +160,7 @@
                         layer=MultiLayerPerceptron(
                             f_out, [f_out], f_out, flatten_input=False
                         ),
-<<<<<<< HEAD
                         dropout=Layer(nn.Dropout, dropout_p),
-=======
-                        dropout=Layer(nn.Dropout, dropout),
->>>>>>> 236b22e3
                         skip=Add(),
                         normalization=Layer(nn.LayerNorm, f_out),
                     ),
