from .mlp import MultiLayerPerceptron
from .cnn import *
<<<<<<< HEAD
from .encdec import ConvolutionalEncoderDecoder2d
from .dcgan import *
from .gnn import *
=======
from .dcgan import *
from .cyclegan import *
>>>>>>> 90f7cc78
<|MERGE_RESOLUTION|>--- conflicted
+++ resolved
@@ -1,10 +1,5 @@
 from .mlp import MultiLayerPerceptron
 from .cnn import *
-<<<<<<< HEAD
-from .encdec import ConvolutionalEncoderDecoder2d
 from .dcgan import *
 from .gnn import *
-=======
-from .dcgan import *
-from .cyclegan import *
->>>>>>> 90f7cc78
+from .cyclegan import *