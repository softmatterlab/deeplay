--- conflicted
+++ resolved
@@ -2,11 +2,9 @@
 
 import torch
 from torch import nn
-<<<<<<< HEAD
 from torch_geometric.data import Data
-=======
+
 import inspect
->>>>>>> b44d0f7a
 
 from .module import DeeplayModule, Selection
 from .decorators import after_init
@@ -144,18 +142,12 @@
 
     @overload
     def __getitem__(self, index: int) -> "T": ...
-<<<<<<< HEAD
 
     @overload
     def __getitem__(self, index: slice) -> "LayerList[T]": ...
-=======
-
-    @overload
-    def __getitem__(self, index: slice) -> "LayerList[T]": ...
 
     @overload
     def __getitem__(self, index: Tuple) -> Selection: ...
->>>>>>> b44d0f7a
 
     def __getitem__(self, index: Union[int, slice, tuple]) -> "Union[T, LayerList[T], Selection, ReferringLayerList]":
         if isinstance(index, int):
