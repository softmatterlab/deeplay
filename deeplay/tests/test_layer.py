import unittest

import deeplay as dl
import torch.nn as nn

from unittest.mock import Mock


class Wrapper(dl.DeeplayModule):
    def __init__(self, module):
        super().__init__()
        self.module = module


class Container(dl.DeeplayModule):
    def __init__(self):
        super().__init__()
        self.module = dl.Layer(nn.Identity)


class VariadicClass:
    def __init__(self, *args, **kwargs):
        self._args = args
        for key, value in kwargs.items():
            setattr(self, key, value)


class KWVariadicClass:
    def __init__(self, arg1, kwarg=2, **kwargs):
        self.arg1 = arg1
        self.kwarg = kwarg
        for key, value in kwargs.items():
            setattr(self, key, value)


class GeneralVariadicClass:
    def __init__(
        self, pos_only, /, standard, *args, kw_only, kwonly_with_default=60, **kwargs
    ):
        self.pos_only = pos_only
        self.standard = standard
        self.kw_only = kw_only
        self.kwonly_with_default = kwonly_with_default
        self._args = args
        for key, value in kwargs.items():
            setattr(self, key, value)


class TestExternal(unittest.TestCase):
    def test_external(self):
        external = dl.Layer(nn.Identity)
        built = external.build()
        created = external.create()
        self.assertIsInstance(created, nn.Identity)
        self.assertIsInstance(built, nn.Identity)
        self.assertIsNot(built, created)

    def test_external_arg(self):
        external = dl.Layer(nn.Linear, 10, 20)
        built = external.build()
        created = external.create()
        self.assertIsInstance(created, nn.Linear)
        self.assertIsInstance(built, nn.Linear)
        self.assertIsNot(built, created)

        self.assertEqual(built.in_features, 10)
        self.assertEqual(built.out_features, 20)

        self.assertEqual(created.in_features, 10)
        self.assertEqual(created.out_features, 20)

    def test_wrapped(self):
        external = dl.Layer(nn.Sigmoid)
        wrapped = Wrapper(external)
        created = wrapped.create()
        built = wrapped.build()

        self.assertIsInstance(created, Wrapper)
        self.assertIsInstance(built, Wrapper)
        self.assertIsNot(built, created)

        self.assertIsInstance(created.module, nn.Sigmoid)
        self.assertIsInstance(built.module, nn.Sigmoid)
        self.assertIsNot(built.module, created.module)

    def test_wrapped_2(self):
        external = dl.Layer(nn.Tanh)
        external.configure(nn.Sigmoid)
        wrapped = Wrapper(external)

        created = wrapped.create()
        built = wrapped.build()

        self.assertIsInstance(created, Wrapper)
        self.assertIsInstance(built, Wrapper)
        self.assertIsNot(built, created)

        self.assertIsInstance(created.module, nn.Sigmoid)
        self.assertIsInstance(built.module, nn.Sigmoid)
        self.assertIsNot(built.module, created.module)

    def test_wrapped_3(self):
        container = Container()
        container.module.configure(nn.Sigmoid)
        wrapped = Wrapper(container)

        created = wrapped.create()
        built = wrapped.build()

        self.assertIsInstance(created, Wrapper)
        self.assertIsInstance(built, Wrapper)
        self.assertIsNot(built, created)

        self.assertIsInstance(created.module.module, nn.Sigmoid)
        self.assertIsInstance(built.module.module, nn.Sigmoid)
        self.assertIsNot(built.module, created.module)

    def test_wrapped_4(self):
        container = Container()
        container.build()
        wrapped = Wrapper(container)

        self.assertIsInstance(wrapped.module.module, nn.Identity)

    def test_variadic(self):
        external = dl.External(VariadicClass, 10, 20, arg=30)
        built = external.build()
        created = external.create()
        self.assertIsInstance(created, VariadicClass)
        self.assertIsInstance(built, VariadicClass)
        self.assertIsNot(built, created)

        self.assertEqual(built._args, (10, 20))
        self.assertEqual(built.arg, 30)

        self.assertEqual(created._args, (10, 20))
        self.assertEqual(created.arg, 30)

    def test_kwvariadic_1(self):
        external = dl.External(KWVariadicClass, 5, kwarg=30, arg2=40)
        external.configure(arg1=10)
        built = external.build()
        created = external.create()
        self.assertIsInstance(created, KWVariadicClass)
        self.assertIsInstance(built, KWVariadicClass)
        self.assertIsNot(built, created)

        self.assertEqual(built.arg1, 10)
        self.assertEqual(built.kwarg, 30)
        self.assertEqual(built.arg2, 40)

        self.assertEqual(created.arg1, 10)
        self.assertEqual(created.kwarg, 30)
        self.assertEqual(created.arg2, 40)

    def test_kwvariadic_2(self):
        external = dl.External(KWVariadicClass, arg1=10, kwarg=30, arg2=40)
        built = external.build()
        created = external.create()
        self.assertIsInstance(created, KWVariadicClass)
        self.assertIsInstance(built, KWVariadicClass)
        self.assertIsNot(built, created)

        self.assertEqual(built.arg1, 10)
        self.assertEqual(built.kwarg, 30)
        self.assertEqual(built.arg2, 40)

        self.assertEqual(created.arg1, 10)
        self.assertEqual(created.kwarg, 30)
        self.assertEqual(created.arg2, 40)

    def test_general_variadic(self):
        with self.assertRaises(TypeError):
            external = dl.External(
                GeneralVariadicClass, 10, 20, 25, kw_only=30, kwonly_with_default=50
<<<<<<< HEAD
            )

    def test_set_dict_inputs_simple_foward(self):
        class SimpleModule(nn.Module):
            def forward(self, x, extra1, extra2):
                x()
                extra1()
                extra2()
                return x, extra1, extra2

        external = dl.Layer(SimpleModule)
        external.set_dict_input_mapping(
            "x", extra1="extra1", extra2="other_name_for_extra2"
        )
        external.set_dict_output_mapping("x", extra1=1, extra2=2, xother=0)
        built = external.build()

        built

        x = {}
        x["x"] = Mock()
        x["x1"] = Mock()
        x["extra1"] = Mock()
        x["other_name_for_extra2"] = Mock()

        o = built(x)

        o["x"].assert_called_once()
        o["x1"].assert_not_called()
        o["extra1"].assert_called_once()
        o["extra2"].assert_called_once()
        o["xother"].assert_called_once()
=======
            )
>>>>>>> fd6bcb5a
<|MERGE_RESOLUTION|>--- conflicted
+++ resolved
@@ -173,9 +173,8 @@
         with self.assertRaises(TypeError):
             external = dl.External(
                 GeneralVariadicClass, 10, 20, 25, kw_only=30, kwonly_with_default=50
-<<<<<<< HEAD
             )
-
+    
     def test_set_dict_inputs_simple_foward(self):
         class SimpleModule(nn.Module):
             def forward(self, x, extra1, extra2):
@@ -205,7 +204,4 @@
         o["x1"].assert_not_called()
         o["extra1"].assert_called_once()
         o["extra2"].assert_called_once()
-        o["xother"].assert_called_once()
-=======
-            )
->>>>>>> fd6bcb5a
+        o["xother"].assert_called_once()