--- conflicted
+++ resolved
@@ -165,8 +165,7 @@
         self.assertIsInstance(llist[0], nn.Linear)
         self.assertIsInstance(llist[1], nn.Linear)
 
-<<<<<<< HEAD
-    def test_with_instantiated(self):
+    def test_with_instantiated_2(self):
         class Item(DeeplayModule):
             def __init__(self):
                 self.net = Layer(nn.Linear, 1, 1)
@@ -183,7 +182,7 @@
         self.assertEqual(len(nets), 2)
         self.assertIsInstance(nets[0], nn.Linear)
         self.assertIsInstance(nets[1], nn.Linear) 
-=======
+
     def test_slice_does_not_mutate(self):
         llist = LayerList(
             LayerActivation(Layer(nn.Linear, 1, 1), Layer(nn.ReLU)),
@@ -197,4 +196,3 @@
             self.assertTrue(layer._has_built)
         for layer in llist[0:]:
             self.assertTrue(layer._has_built)
->>>>>>> 5e738d5a
