from .application import Application
from .classification import *
from .regression import *
<<<<<<< HEAD
=======
from .detection import *
from .autoencoders import *

>>>>>>> c0bbfa9d
# from .classification import *
# from .segmentation import ImageSegmentor
# from .gans import *
# from .regression import *<|MERGE_RESOLUTION|>--- conflicted
+++ resolved
@@ -1,12 +1,9 @@
 from .application import Application
 from .classification import *
 from .regression import *
-<<<<<<< HEAD
-=======
 from .detection import *
 from .autoencoders import *
 
->>>>>>> c0bbfa9d
 # from .classification import *
 # from .segmentation import ImageSegmentor
 # from .gans import *
