import copy

import logging
from typing import (
    Callable,
    Dict,
    Iterator,
    Literal,
    Optional,
    Sequence,
    Tuple,
    TypeVar,
    Union,
    Any,
)

import lightning as L
import matplotlib.pyplot as plt
import numpy as np
import torch
import torch.nn as nn
import torchmetrics as tm
import tqdm
from lightning.pytorch.callbacks import RichProgressBar
from torch.nn.modules.module import Module
from torch_geometric.data import Data

import deeplay as dl
from deeplay import DeeplayModule, Optimizer

logging.getLogger("lightning.pytorch.utilities.rank_zero").setLevel(logging.WARNING)
logging.getLogger("lightning.pytorch.accelerators.cuda").setLevel(logging.WARNING)

T = TypeVar("T")


class LogHistory(L.Callback):
    """A keras-like history callback for lightning. Keeps track of metrics and losses during training and validation.

    Example:
    >>> history = LogHistory()
    >>> trainer = dl.Trainer(callbacks=[history])
    >>> trainer.fit(model, train_dataloader, val_dataloader)
    >>> history.history {"train_loss_epoch": {"value": [0.1, 0.2, 0.3], "epoch": [0, 1, 2], "step": [0, 100, 200]}}
    """

    @property
    def history(self):
        return {
            key: {
                "value": [item["value"] for item in value],
                "epoch": [item["epoch"] for item in value],
                "step": [item["step"] for item in value],
            }
            for key, value in self._history.items()
        }

    @property
    def step_history(self):
        return {
            key: {
                "value": [item["value"] for item in value],
                "epoch": [item["epoch"] for item in value],
                "step": [item["step"] for item in value],
            }
            for key, value in self._step_history.items()
        }

    def __init__(self):
        self._history = {}
        self._step_history = {}

    def on_train_batch_end(self, trainer: dl.Trainer, *args, **kwargs) -> None:
        for key, value in trainer.callback_metrics.items():
            if key.endswith("_step"):
                self._step_history.setdefault(key, []).append(
                    self._logitem(trainer, value)
                )

    def on_train_epoch_end(self, trainer: dl.Trainer, *args, **kwargs) -> None:
        for key, value in trainer.callback_metrics.items():
            if key.startswith("train") and key.endswith("_epoch"):
                self._history.setdefault(key, []).append(self._logitem(trainer, value))

    def on_validation_epoch_end(self, trainer: dl.Trainer, *args, **kwargs) -> None:
        for key, value in trainer.callback_metrics.items():
            if key.startswith("val") and key.endswith("_epoch"):
                self._history.setdefault(key, []).append(self._logitem(trainer, value))

    def _logitem(self, trainer, value):
        if isinstance(value, torch.Tensor):
            value = value.item()
        return {
            "epoch": trainer.current_epoch,
            "step": trainer.global_step,
            "value": value,
        }

    def plot(self, *args, yscale="log", **kwargs):
        """Plot the history of the metrics and losses."""

        history = self.history
        step_history = self.step_history

        keys = list(history.keys())
        keys = [key.replace("val", "").replace("train", "") for key in keys]
        unique_keys = list(set(keys))
        # sort unique keys same as keys
        unique_keys.sort(key=lambda x: keys.index(x))
        keys = unique_keys

        max_width = 3
        rows = len(keys) // max_width + 1
        width = min(len(keys), max_width)

        fig, axes = plt.subplots(rows, width, figsize=(15, 5 * rows))

        if len(keys) == 1:
            axes = np.array([[axes]])

        for ax, key in zip(axes.ravel(), keys):
            train_key = "train" + key
            val_key = "val" + key
            step_key = ("train" + key).replace("epoch", "step")

            if step_key in step_history:
                ax.plot(
                    step_history[step_key]["step"],
                    step_history[step_key]["value"],
                    label=step_key,
                    color="C1",
                    alpha=0.25,
                )
            if train_key in history:
                step = np.array(history[train_key]["step"])
                step[1:] = step[1:] - (step[1:] - step[:-1]) / 2
                step[0] /= 2
                marker_kwargs = (
                    dict(marker="o", markerfacecolor="white", markeredgewidth=1.5)
                    if len(step) < 20
                    else {}
                )
                ax.plot(
                    step,
                    history[train_key]["value"],
                    label=train_key,
                    color="C1",
                    **marker_kwargs,
                )

            if val_key in history:
                marker_kwargs = (
                    dict(marker="d", markerfacecolor="white", markeredgewidth=1.5)
                    if len(step) < 20
                    else {}
                )
                ax.plot(
                    history[val_key]["step"],
                    history[val_key]["value"],
                    label=val_key,
                    color="C3",
                    linestyle="--",
                    **marker_kwargs,
                )

            ax.set_title(
                key.replace("_", " ").replace("epoch", "").strip().capitalize()
            )
            ax.set_xlabel("Step")

            ax.legend()
            ax.set_yscale(yscale)

        return fig, axes


class Application(DeeplayModule, L.LightningModule):

    def __init__(
        self,
        loss: Optional[Union[nn.Module, Callable[..., torch.Tensor]]] = None,
        optimizer: Optional[Optimizer] = None,
        metrics: Optional[Sequence[tm.Metric]] = None,
        train_metrics: Optional[Sequence[tm.Metric]] = None,
        val_metrics: Optional[Sequence[tm.Metric]] = None,
        test_metrics: Optional[Sequence[tm.Metric]] = None,
    ):
        super().__init__()
        if loss:
            self.loss = loss
        if optimizer:
            self.optimizer = optimizer
            self._provide_paramaters_if_has_none(optimizer)

        metrics = metrics or []
        self.train_metrics = tm.MetricCollection(
            [*self.clone_metrics(metrics), *(train_metrics or [])],
            prefix="train",
        )
        self.val_metrics = tm.MetricCollection(
            [*self.clone_metrics(metrics), *(val_metrics or [])],
            prefix="val",
        )
        self.test_metrics = tm.MetricCollection(
            [*self.clone_metrics(metrics), *(test_metrics or [])],
            prefix="test",
        )

    def forward(self, *args, **kwargs):
        raise NotImplementedError

    def fit(
        self,
        train_data,
        val_data=None,
        max_epochs=None,
        batch_size=32,
        steps_per_epoch=100,
        replace=False,
        val_batch_size=None,
        val_steps_per_epoch=10,
        callbacks=[],
        **kwargs,
    ) -> LogHistory:
        """Train the model on the training data.

        Train the model on the training data, with optional validation data.

        Parameters
        ----------
        max_epochs : int
            The maximum number of epochs to train the model.
        batch_size : int
            The batch size to use for training.
        steps_per_epoch : int
            The number of steps per epoch (used if train_data is a Feature).
        replace : bool or float
            Whether to replace the data after each epoch (used if train_data is a Feature).
            If a float, the data is replaced with the given probability.
        val_batch_size : int
            The batch size to use for validation. If None, the training batch size is used.
        val_steps_per_epoch : int
            The number of steps per epoch for validation.
        callbacks : list
            A list of callbacks to use during training.
        permute_target_channels : bool or "auto"
            Whether to permute the target channels to channel first. If "auto", the model will
            attempt to infer the correct permutation based on the input and target shapes.
        **kwargs
            Additional keyword arguments to pass to the trainer.
        """

        val_batch_size = val_batch_size or batch_size
        val_steps_per_epoch = val_steps_per_epoch or 10
        train_data = self.create_data(train_data, batch_size, steps_per_epoch, replace)
        val_data = (
            self.create_data(val_data, val_batch_size, val_steps_per_epoch, False)
            if val_data
            else None
        )

        history = LogHistory()
        progressbar = RichProgressBar()

        callbacks = callbacks + [history, progressbar]
        trainer = dl.Trainer(max_epochs=max_epochs, callbacks=callbacks, **kwargs)

        train_dataloader = torch.utils.data.DataLoader(
            train_data, batch_size=batch_size, shuffle=True
        )

        if not self._has_built:
            self.build()

        self.train()
        if val_data:
            val_dataloader = (
                torch.utils.data.DataLoader(
                    val_data, batch_size=val_batch_size, shuffle=False
                )
                if val_data
                else None
            )
            trainer.fit(self, train_dataloader, val_dataloader)
        else:
            trainer.fit(self, train_dataloader)
        self.eval()
        return history

    def test(
        self,
        data,
        metrics: Union[
            tm.Metric,
            Tuple[str, tm.Metric],
            Sequence[Union[tm.Metric, Tuple[str, tm.Metric]]],
            Dict[str, tm.Metric],
        ],
        batch_size: int = 32,
    ):
        """Test the model on the given data.

        Test the model on the given data, using the given metrics. Metrics can be
        given as a single metric, a tuple of name and metric, a sequence of metrics
        (or tuples of name and metric) or a dictionary of metrics. In the case of
        tuples, the name is used as the key in the returned dictionary. In the case
        of metrics, the name of the metric is used as the key in the returned dictionary.

        Parameters
        ----------
        data : data-like
            The data to test the model on. Can be a Feature, a torch.utils.data.Dataset, a tuple of tensors, a tensor or a numpy array.
        metrics : metric-like
            The metrics to use for testing. Can be a single metric, a tuple of name and metric, a sequence of metrics (or tuples of name and metric) or a dictionary of metrics.
        batch_size : int
            The batch size to use for testing.
        """

        device = self.trainer.strategy.root_device
        self.to(device)
        test_data = self.create_data(data)
        test_dataloader = torch.utils.data.DataLoader(
            test_data, batch_size=batch_size, shuffle=True
        )

        dict_metrics: Dict[str, tm.Metric]
        if isinstance(metrics, tm.Metric):
            dict_metrics = {metrics._get_name(): metrics}
        elif isinstance(metrics, tuple):
            dict_metrics = {metrics[0]: metrics[1]}
        elif isinstance(metrics, list):
            m = {}
            for metric in metrics:
                if isinstance(metric, tm.Metric):
                    m[metric._get_name()] = metric
                elif isinstance(metric, tuple):
                    m[metric[0]] = metric[1]
            dict_metrics = m
        else:
            dict_metrics = {k: v for k, v in metrics.items()}

        for x, y in tqdm.tqdm(test_dataloader):
            y_hat = self(x.to(device))
            for metric in dict_metrics.values():
                metric.to(device)
                metric.update(y_hat.to(device), y.to(device))

        return {name: dict_metrics[name].compute() for name in dict_metrics}

    def __call__(self, *args, **kwargs):
        args = [self._maybe_to_channel_first(arg) for arg in args]
        return super().__call__(*args, **kwargs)

    def compute_loss(self, y_hat, y) -> Union[torch.Tensor, Dict[str, torch.Tensor]]:
        if self.loss:
            return self.loss(y_hat, y)
        else:
            raise NotImplementedError

    def configure_optimizers(self):
        try:

            return self.optimizer.create()

        except AttributeError as e:
            raise AttributeError(
                "Application has no configured optimizer. Make sure to pass optimizer=... to the constructor."
            ) from e

    def training_step(self, batch, batch_idx):
        x, y = self.train_preprocess(batch)
        y_hat = self(x)
        loss = self.compute_loss(y_hat, y)
        if not isinstance(loss, dict):
            loss = {"loss": loss}

        for name, v in loss.items():
            self.log(
                f"train_{name}",
                v,
                on_step=True,
                on_epoch=True,
                prog_bar=True,
                logger=True,
            )

        self.log_metrics(
            "train", y_hat, y, on_step=True, on_epoch=True, prog_bar=True, logger=True
        )

        return sum(loss.values())

    def validation_step(self, batch, batch_idx):
        x, y = self.val_preprocess(batch)
        y_hat = self(x)
        loss = self.compute_loss(y_hat, y)
        if not isinstance(loss, dict):
            loss = {"loss": loss}

        for name, v in loss.items():
            self.log(
                f"val_{name}",
                v,
                on_step=True,
                on_epoch=True,
                prog_bar=True,
                logger=True,
            )
        self.log_metrics(
            "val",
            y_hat,
            y,
            on_step=True,
            on_epoch=True,
            prog_bar=True,
            logger=True,
        )
        return sum(loss.values())

    def test_step(self, batch, batch_idx):
        x, y = self.test_preprocess(batch)
        y_hat = self(x)
        loss = self.compute_loss(y_hat, y)
        if not isinstance(loss, dict):
            loss = {"loss": loss}

        for name, v in loss.items():
            self.log(
                f"test_{name}",
                v,
                on_step=True,
                on_epoch=True,
                prog_bar=True,
                logger=True,
            )
        self.log_metrics(
            "test",
            y_hat,
            y,
            on_step=True,
            on_epoch=True,
            prog_bar=True,
            logger=True,
        )

        return sum(loss.values())

    def predict_step(self, batch, batch_idx, dataloader_idx=None):
        if isinstance(batch, (list, tuple)):
            batch = batch[0]
        y_hat = self(batch)
        return y_hat

    def log_metrics(
        self, kind: Literal["train", "val", "test"], y_hat, y, **logger_kwargs
    ):
        metrics: tm.MetricCollection = getattr(self, f"{kind}_metrics")
        metrics(y_hat, y)

        for name, metric in metrics.items():
            self.log(
                name,
                metric,
                **logger_kwargs,
            )

    @L.LightningModule.trainer.setter
    def trainer(self, trainer):
        # Call the original setter
        L.LightningModule.trainer.fset(self, trainer)

        # Overrides default implementation to do a deep search for all
        # submodules that have a trainer attribute and set it to the
        # same trainer instead for just direct children.
        for module in self.modules():
            if module is self:
                continue
            try:
                if hasattr(module, "trainer") and module.trainer is not trainer:
                    module.trainer = trainer
            except RuntimeError:
                # hasattr can raise RuntimeError if the module is not attached to a trainer
                if isinstance(module, L.LightningModule):
                    module.trainer = trainer

    @staticmethod
    def clone_metrics(metrics: T) -> T:
        return [
            metric.clone() if hasattr(metric, "clone") else copy.copy(metric)
            for metric in metrics
        ]

    def train_preprocess(self, batch):
        x, y = batch
        x = self._maybe_to_channel_first(x)
        y = self._maybe_to_channel_first(y)

        return x, y

    val_preprocess = train_preprocess
    test_preprocess = train_preprocess

    def _provide_paramaters_if_has_none(self, optimizer):
        if isinstance(optimizer, Optimizer):

            @optimizer.params
            def f(self):
                return self.parameters()

    def named_children(self) -> Iterator[Tuple[str, Module]]:
        name_child_iterator = list(super().named_children())
        # optimizers last
        not_optimizers = [
            (name, child)
            for name, child in name_child_iterator
            if not isinstance(child, Optimizer)
        ]
        optimizers = [
            (name, child)
            for name, child in name_child_iterator
            if isinstance(child, Optimizer)
        ]

        yield from (not_optimizers + optimizers)

<<<<<<< HEAD
    def create_data(
        self, data, batch_size=32, steps_per_epoch=100, replace=False, **kwargs
    ):
        """Create a torch Dataset from data. If data is a Feature, it will create a Dataset with the feature."""
        if isinstance(data, np.ndarray):
            data = torch.from_numpy(data)
            return self._maybe_to_channel_first(data)

        if isinstance(data, torch.Tensor):
            return data

        if isinstance(data, torch.utils.data.Dataset):
            return data

        if isinstance(data, (tuple, list)):
            datas = [self.create_data(d) for d in data]
            return torch.utils.data.TensorDataset(*datas)

        # check if deeptrack object
        if hasattr(data, "__module__") and data.__module__.startswith("deeptrack"):
            import deeptrack as dt

            if isinstance(data, dt.Feature):
                return dt.pytorch.Dataset(
                    data, length=batch_size * steps_per_epoch, replace=replace
                )
            elif isinstance(data, dt.pytorch.Dataset):
                return data

        raise ValueError(f"Data type {type(data)} not supported")

    @staticmethod
    def _maybe_to_channel_first(x, other=None):

        if not isinstance(x, np.ndarray):
            return x

        if x.ndim <= 2:
            return x

        if x.dtype in [torch.int8, torch.int16, torch.int32, torch.int64]:
            return x

        return np.moveaxis(x, -1, 1)
=======
    def create_optimizer_with_params(self, optimizer, params):
        if isinstance(optimizer, Optimizer):
            optimizer.configure(params=params)
            return optimizer.create()
        else:
            return optimizer
>>>>>>> e8526dcf

    def _apply_batch_transfer_handler(
        self, batch: Any, device: Optional[torch.device] = None, dataloader_idx: int = 0
    ) -> Any:
        batch = super()._apply_batch_transfer_handler(batch, device, dataloader_idx)
        return self._configure_batch(batch)

    def _configure_batch(self, batch: Any) -> Any:
        if isinstance(batch, (dict, Data)):
            assert "y" in batch, (
                "The batch should contain a 'y' key corresponding to the labels."
                "Found {}".format([key for key, _ in batch.items()])
            )
            self._infer_batch_size_from_batch_indices(batch)
            y = batch.pop("y")
            return batch, y

        return batch

    def _infer_batch_size_from_batch_indices(self, batch):
        if not hasattr(self, "_batch_indices_key"):
            alias = ["batch", "batch_index", "batch_indices"]
            key = next((key for key in alias if key in batch), None)
            if key:
                self._batch_indices_key = key
            else:
                raise ValueError(
                    "The batch should contain a key with the batch indices",
                    "Supported key names are {}".format(alias),
                )

        self._current_batch_size = (
            torch.max(
                batch[self._batch_indices_key],
            ).item()
            + 1
        )

    def log(self, name, value, **kwargs):
        if (not "batch_size" in kwargs) and hasattr(self, "_current_batch_size"):
            kwargs.update({"batch_size": self._current_batch_size})

        super().log(name, value, **kwargs)
<|MERGE_RESOLUTION|>--- conflicted
+++ resolved
@@ -523,7 +523,6 @@
 
         yield from (not_optimizers + optimizers)
 
-<<<<<<< HEAD
     def create_data(
         self, data, batch_size=32, steps_per_epoch=100, replace=False, **kwargs
     ):
@@ -568,14 +567,14 @@
             return x
 
         return np.moveaxis(x, -1, 1)
-=======
+
     def create_optimizer_with_params(self, optimizer, params):
         if isinstance(optimizer, Optimizer):
             optimizer.configure(params=params)
             return optimizer.create()
         else:
             return optimizer
->>>>>>> e8526dcf
+
 
     def _apply_batch_transfer_handler(
         self, batch: Any, device: Optional[torch.device] = None, dataloader_idx: int = 0
