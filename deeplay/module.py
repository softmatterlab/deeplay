import inspect
<<<<<<< HEAD
from typing import Any, Dict, Tuple, List, Set, Optional
=======
from typing import Any, Dict, Tuple, List, Set, Literal
>>>>>>> 220720cb

import torch.nn as nn
import copy
import inspect

from .meta import ExtendedConstructorMeta, not_top_level
<<<<<<< HEAD
from .decorators import after_build
from functools import partial


def _create_forward_with_input_dict(
    old_forward,
    input_args: List[str],
    input_kwargs: Dict[str, str],
    output_args: Optional[Dict[str, int]],
):
    def forward_with_input_dict(self, x):
        assert isinstance(
            x, dict
        ), "Input must be a dictionary, but found {}. Please check if the module require an input/output mapping.".format(
            type(x)
        )
        x = x.copy()

        outputs = old_forward(
            self,
            *map(x.get, input_args),
            **{key: x.get(value) for key, value in input_kwargs.items()},
        )

        if not output_args:
            return outputs

        if not isinstance(outputs, tuple):
            outputs = (outputs,)

        expected_outputs = len(set(output_args.values()))
        assert len(outputs) == expected_outputs, (
            f"module {type(self).__name__} returned {len(outputs)} outputs, "
            f"but it should return {expected_outputs}"
        )

        x.update(
            map(
                lambda key, value: (key, outputs[value]),
                *zip(*output_args.items()),
            )
        )
        return x

    return forward_with_input_dict
=======
from .decorators import before_build, after_init


class UserConfig(dict):
    __hook_containers__ = [
        ("__user_hooks__",),
    ]

    def __init__(self, *args, **kwargs):
        super().__init__(*args, **kwargs)

    def update(self, __m):
        for key, value in __m.items():
            if key[-1] == "__user_hooks__":
                if key not in self:
                    self[key] = value.copy()
                else:
                    for hook_name, hooks in value.items():
                        self[key][hook_name] += hooks
            else:
                self[key] = value

    def prefix(self, tags: List[Tuple[str, ...]]):
        d = {}
        for tag in tags:
            for key, value in self.items():
                d[tag + key] = value
        return UserConfig(d)

    def take(self, tags: List[Tuple[str, ...]]):
        res = UserConfig()
        for tag in tags:
            res.update(
                {
                    key: value
                    for key, value in self.items()
                    if len(key) == len(tag) + 1 and key[: len(tag)] == tag
                }
            )

        return res

    def set_for_tags(self, tags: List[Tuple[str, ...]], key, value):
        for tag in tags:
            self[tag + (key,)] = value
>>>>>>> 220720cb


class DeeplayModule(nn.Module, metaclass=ExtendedConstructorMeta):
    """
    A base class for creating configurable, extensible modules with dynamic initialization
    and argument management. This class is designed to be subclassed for specific functional
    implementations. It extends `nn.Module` and utilizes a custom meta-class, `ExtendedConstructorMeta`,
    for enhanced construction logic.

    Attributes
    ----------
    __extra_configurables__ : list[str]
        List of additional configurable attributes.
    configurables : set[str]
        A property that returns a set of configurable attributes for the module.
    kwargs : dict
        A property to get or set keyword arguments.


    Methods
    -------

    configure(*args: Any, **kwargs: Any)
        Configures the module with given arguments and keyword arguments.

    create()
        This method creates and returns a new instance of the module.
        Unlike build, which modifies the module in place, create
        initializes a fresh instance with the current configuration and state,
        ensuring that the original module remains unchanged

    build()
        build: "This method modifies the current instance of the module in place.
        It finalizes the setup of the module, applying any necessary configurations
        or adjustments directly to the existing instance."

    new()
        Creates a new instance of the module with collected user configuration.

    get_user_configuration()
        Retrieves the current user configuration of the module.

    get_argspec()
        Class method to get the argument specification of the module's initializer.

    get_signature()
        Class method to get the signature of the module's initializer.

    Example Usage
    -------------
    To subclass `DeeplayModule`, define an `__init__` method and other necessary methods:

    ```
    class MyModule(DeeplayModule):
        def __init__(self, param1, param2):
            super().__init__()
            # Initialize your module here
    ```

    To use the module:

    ```
    module = MyModule(param1=value1, param2=value2)
    module.configure(param1=some_value, param2=some_other_value)
    built_module = module.build()
    ```
    """

    __extra_configurables__: List[str] = []
    __config_containers__: List[str] = ["_user_config"]
    __parent_hooks__: Dict[Literal["before_build", "after_build", "after_init"], list]
    __constructor_hooks__: Dict[
        Literal["before_build", "after_build", "after_init"], list
    ]
    _is_building: bool = False
    _init_method = "__init__"

    _args: tuple
    _kwargs: dict
    _actual_init_args: dict
    _has_built: bool
    _setattr_recording: Set[str]
    _tag: Tuple[str, ...]

    @property
    def tags(self) -> List[Tuple[str, ...]]:
        tags = [
            tuple(name.split("."))
            for name, module in self.root_module.named_modules(remove_duplicate=False)
            if module is self
        ]
        tags = [() if tag == ("",) else tag for tag in tags]
        if not tags:
            raise RuntimeError(
                f"Module {type(self)} is not a child of root module: {self.root_module}"
            )
        return tags

    @property
    def configurables(self) -> Set[str]:
        argspec = self.get_argspec()
        argset = {*argspec.args, *argspec.kwonlyargs, *self.__extra_configurables__}
        # TODO: should we do this?
        for name, value in self.named_children():
            if isinstance(value, DeeplayModule):
                argset.add(name)

        return argset

    @property
    def kwargs(self) -> Dict[str, Any]:
        kwdict = self._kwargs.copy()
        for key, value in self._user_config.take(self.tags).items():
            if key[-1] not in [
                "__parent_hooks__",
                "__constructor_hooks__",
                "__user_hooks__",
            ]:
                kwdict[key[-1]] = value

        return kwdict

    @kwargs.setter
    def kwargs(self, value):
        self._kwargs = value

    @property
    def __hooks__(
        self,
    ) -> Dict[Literal["before_build", "after_build", "after_init"], list]:
        """A dictionary of all hooks.
        Ordered __constructor_hooks__ > __parent_hooks__ > __user_hooks__"""
        return {
            k: v + self.__parent_hooks__[k] + self.__user_hooks__[k]
            for k, v in self.__constructor_hooks__.items()
        }

    @property
    def __user_hooks__(
        self,
    ) -> Dict[Literal["before_build", "after_build", "after_init"], list]:
        """A dictionary of all user hooks.

        User hooks are hooks added after the creation of the root module.
        """
        user_config = self._user_config
        tags = self.tags
        for tag in tags:
            if tag + ("__user_hooks__",) in user_config:
                return user_config[tag + ("__user_hooks__",)]
        # not found, add
        __user_hooks__: Dict[
            Literal["before_build", "after_build", "after_init"], list
        ] = {
            "before_build": [],
            "after_build": [],
            "after_init": [],
        }
        for tag in tags:
            user_config[tag + ("__user_hooks__",)] = __user_hooks__

        return __user_hooks__

    @property
    def __active_hooks__(
        self,
    ) -> Dict[Literal["before_build", "after_build", "after_init"], list]:
        """Selects the dict of hooks that is currently relevant.

        If after the root module has been created, __user_hooks__ is returned.
        If inside the constructor, __constructor_hooks__ is returned.
        Else, __parent_hooks__ is returned.
        """
        if ExtendedConstructorMeta._is_top_level["value"]:
            return self.__user_hooks__
        if self.is_constructing:
            return self.__constructor_hooks__
        else:
            return self.__parent_hooks__

    @property
    def is_constructing(self) -> bool:
        return self._is_constructing if hasattr(self, "_is_constructing") else False

    @is_constructing.setter
    def is_constructing(self, value):
        self._is_constructing = value

    @property
    def root_module(self) -> "DeeplayModule":
        return self._root_module[0]

    def set_root_module(self, value):
        self._root_module = (value,)
        for name, module in self.named_modules():
            module._root_module = (value,)

    @property
    def _user_config(self) -> UserConfig:
        if self.root_module is None:
            return self._base_user_config
        if self.root_module is self:
            return self._base_user_config

        return self.root_module._user_config

    def __pre_init__(self, *args, _args=(), **kwargs):
        super().__init__()
        self._root_module = (self,)

        self._actual_init_args = {
            "args": args,
            "_args": _args,
            "kwargs": kwargs,
        }

        self._base_user_config = UserConfig()

        self.__parent_hooks__ = {
            "before_build": [],
            "after_build": [],
            "after_init": [],
        }
        self.__constructor_hooks__ = {
            "before_build": [],
            "after_build": [],
            "after_init": [],
        }

        self._kwargs, variadic_args = self._build_arguments_from(*args, **kwargs)

        # Arguments provided as args are not configurable (though they themselves can be).
        self._args = _args + variadic_args
        self.is_constructing = False
        self._is_building = False

        self._has_built = False
        self._setattr_recording = set()

    def __init__(self, *args, **kwargs):  # type: ignore
        # We don't want to call the super().__init__ here because it is called
        # in the __pre_init__ method.
        ...

    def __post_init__(self):
        ...

    def set_input_map(self, *args: str, **kwargs: str):
        self.__dict__.update(
            {"input_args": args, "input_kwargs": kwargs, "_input_mapped": True}
        )
        self._execute_mapping_if_valid()

    def set_output_map(self, *args: str, **kwargs: int):
        output_args = {arg: i for i, arg in enumerate(args)}
        output_args.update(kwargs)

        self.__dict__.update({"output_args": output_args, "_output_mapped": True})
        self._execute_mapping_if_valid()

    def _execute_mapping_if_valid(self):
        if getattr(self, "_input_mapped", False) and getattr(
            self, "_output_mapped", False
        ):
            self._set_mapping(self.input_args, self.input_kwargs, self.output_args)

    @after_build
    def _set_mapping(
        module,
        input_args: List[str],
        input_kwargs: Dict[str, str],
        output_args: Dict[str, int],
    ):
        # monkey patch the forward method to include dict
        # using type(module) to get the base implementation of forward.
        # This is necessary so that multiple calls to set_input_dict don't
        # chain the monkey patching.
        # We use partial to bind the instance to make it a method.
        module.forward = partial(
            _create_forward_with_input_dict(
                type(module).forward, input_args, input_kwargs, output_args
            ),
            module,
        )

    def replace(self, target: str, replacement: nn.Module):
        """
        Replaces a child module with another module.

        This method replaces the child module with the given name with the specified replacement module.
        It is useful for dynamically swapping out modules within a larger module or for replacing
        modules within a module that has already been built.

        Parameters
        ----------
        target : str
            The name of the child module to be replaced.
        replacement : DeeplayModule
            The replacement module.

        Raises
        ------
        ValueError
            Raised if the target module is not found among the module's children.

        Example Usage
        -------------
        To replace a child module with another module:
        ```
        module = ExampleModule()
        module.replace('child_module', ReplacementModule())
        ```
        """
        if target not in self._modules:
            raise ValueError(
                f"Cannot replace {target}. {target} is not a child module of {self.__class__.__name__}."
            )

        self._modules[target] = replacement

    def configure(self, *args: Any, **kwargs: Any):
        """
        Configures the module with specified arguments.

        This method allows dynamic configuration of the module's properties and behaviors. It can be
        used to set or modify the attributes and parameters of the module and, if applicable, its child
        modules. The method intelligently handles both direct attribute configuration and delegation to
        child modules' `configure` methods.

        Parameters
        ----------
        *args : Any
            Positional arguments specifying the configuration settings. When the first argument is a
            string matching a configurable attribute, the method expects either one or two arguments:
            the attribute name and, optionally, its value. If the attribute is itself a `DeeplayModule`,
            subsequent arguments are passed to its `configure` method.

        **kwargs : Any
            Keyword arguments for configuration settings. If provided, these are used to update the
            module's configuration directly.

        Raises
        ------
        ValueError
            Raised if a configuration key is not recognized as a valid configurable for the module or
            if the provided arguments do not match the expected pattern for configuration.

        Example Usage
        -------------
        To configure a single attribute:
        ```
        module.configure('attribute_name', attribute_value) # or
        module.configure(attribute_name=attribute_value)
        ```

        To configure multiple attributes using keyword arguments:
        ```
        module.configure(attribute1=value1, attribute2=value2)
        ```

        To configure a child module's attribute:
        ```
        module.configure('child_module_attribute', child_attribute=child_attribute_value) # or
        module.child_module.configure(child_attribute=child_attribute_value)
        ```
        """

        if self._has_built:
            raise RuntimeError(
                "Module has already been built. "
                "Please use create() to create a new instance of the module."
            )

        if len(args) == 0:
            self._configure_kwargs(kwargs)

        else:
            self._assert_valid_configurable(args[0])

            if hasattr(getattr(self, args[0]), "configure"):
                getattr(self, args[0]).configure(*args[1:], **kwargs)
            elif len(args) == 2 and not kwargs:
                self._configure_kwargs({args[0]: args[1]})

            else:
                raise ValueError(
                    f"Unknown configurable {args[0]} for {self.__class__.__name__}. "
                    "Available configurables are {self.configurables}."
                )

    def create(self):
        """
        Creates and returns a new instance of the module, fully initialized
        with the current configuration.

        This method differs from `build` in that it generates a new,
        independent instance of the module, rather than modifying the
        existing one. It's particularly relevant for subclasses of
        `dl.External`, where actual torch layers (like Linear, Sigmoid, ReLU,
        etc.) are instantiated during the build process. For these subclasses,
        `create` not only configures but also instantiates the specified torch
        layers. For most other objects, the `.build()` step, which is internally
        called in `create`, has no additional effect beyond configuration.

        Returns
        -------
        DeeplayModule
            A new instance of the `DeeplayModule` (or its subclass), initialized
            with the current module's configuration and, for `dl.External` subclasses,
            with instantiated torch layers.

        Example Usage
        -------------
        Creating a `dl.Layer` instance and then fully initializing it with `create`:
        ```
        layer = dl.Layer(nn.Linear, in_features=20, out_features=40)
        # At this point, `layer` has not instantiated nn.Linear
        built_layer = layer.create()
        # Now, `built_layer` is an instance of nn.Linear(in_features=20, out_features=40)
        ```
        """
        obj = self.new()
        obj = obj.build()
        return obj

    def build(self):
        """
        Modifies the current instance of the module in place, finalizing its setup.

        The `build` method is essential for completing the initialization of the module. It applies
        the necessary configurations and adjustments directly to the existing instance. Unlike `create`,
        which generates a new module instance, `build` works on the current module instance. This method
        is particularly crucial for subclasses of `dl.External`, as it triggers the instantiation of
        actual torch layers (like Linear, Sigmoid, ReLU, etc.) within the module. For most other objects,
        `build` primarily serves to finalize their configuration.

        Note that `build` is automatically called within the `create` method, ensuring that newly created
        instances are fully initialized and ready for use.

        Returns
        -------
        DeeplayModule
            The current instance of the module after applying all configurations and adjustments.

        Example Usage
        -------------
        Finalizing the setup of a module instance with `build`:
        ```
        module = ExampleModule(a=0)
        module.configure(a=1)
        built_module = module.build()
        # `built_module` is the same instance as `module`, now fully configured and initialized
        ```
        """

        from .external import Optimizer

        self._run_hooks("before_build")

        for name, value in self.named_children():
            if isinstance(value, Optimizer):
                ... # skip optimizers
            elif isinstance(value, DeeplayModule):
                if value._has_built:
                    continue
                value = value.build()
                if value is not None:
                    try:
                        setattr(self, name, value)
                    except TypeError:
                        # torch will complain if we try to set an attribute
                        # that is not a nn.Module.
                        # We circumvent this by setting the attribute using object.__setattr__
                        object.__setattr__(self, name, value)

        self._has_built = True
        self._run_hooks("after_build")

        return self

    def new(self):
        return copy.deepcopy(self)

    def register_before_build_hook(self, func):
        """
        Registers a function to be called before the module is built.

        Parameters
        ----------
        func : Callable
            The function to be called before the module is built. The function should take
            a single argument, which is the module instance.

        """
        self.__active_hooks__["before_build"].append(func)

    def register_after_build_hook(self, func):
        """
        Registers a function to be called after the module is built.

        Parameters
        ----------
        func : Callable
            The function to be called after the module is built. The function should take
            a single argument, which is the module instance.

        """

        self.__active_hooks__["after_build"].append(func)

    def register_after_init_hook(self, func):
        """
        Registers a function to be called after the module is initialized.

        Parameters
        ----------
        func : Callable
            The function to be called after the module is initialized. The function should take
            a single argument, which is the module instance.

        """
        self.__active_hooks__["after_init"].append(func)

    def get_user_configuration(self):
        """
        Retrieves the current user configuration of the module.

        This method returns a dictionary containing the configuration settings provided by the user
        for this module. It is useful for inspecting the current state of module configuration,
        especially after multiple configurations have been applied or when the module's configuration
        needs to be examined or debugged.

        Returns
        -------
        dict
            A dictionary containing the current user configuration settings. The keys are tuples
            representing the configuration attributes, and the values are the corresponding settings.

        Example Usage
        -------------
        To retrieve the current configuration of a module:
        ```
        module = ExampleModule(a=0)
        module.configure(a=1)
        current_config = module.get_user_configuration()
        # current_config == {('a',): 1}
        ```
        """
        return self._user_config

    def get_from_user_config(self, key):
        v = self._user_config.take(self.tags)
        v = [value for k, value in v.items() if k[-1] == key]

        return v[-1]

    def _configure_kwargs(self, kwargs):
        for name, value in kwargs.items():
            self._assert_valid_configurable(name)
            self._user_config.set_for_tags(self.tags, name, value)
        self.__construct__()

    def _give_user_configuration(self, receiver: "DeeplayModule", name):
        if receiver._user_config is self._user_config:
            if receiver.root_module is not receiver:
                receiver.set_root_module(self.root_module)
            return
        if receiver.root_module is self.root_module:
            return

        mytags = self.tags
        receivertags = receiver.tags
        # sort longest tag first
        receivertags.sort(key=lambda x: len(x), reverse=True)

        d = {}
        for _, model in self.named_modules():
            if isinstance(model, DeeplayModule):
                tags = model.tags
                subconfig = receiver._user_config.take(tags)
                for key, value in subconfig.items():
                    for tag in receivertags:
                        if len(key) >= len(tag) and key[: len(tag)] == tag:
                            key = key[len(tag) :]
                            break

                    for tag in mytags:
                        d[tag + (name,) + key] = value

        self._user_config.update(d)
        receiver.set_root_module(self.root_module)

    def __setattr__(self, name, value):
        if name == "_user_config" and hasattr(self, "_user_config"):
            if not isinstance(value, UserConfig):
                raise ValueError("User configuration must be a UserConfig instance.")
            super().__setattr__(name, value)

        super().__setattr__(name, value)

        if self.is_constructing:
            if isinstance(value, DeeplayModule) and not value._has_built:
                self._give_user_configuration(value, name)
                value.__construct__()
            self._setattr_recording.add(name)

    def _select_string(self, structure, selections, select, ellipsis=False):
        selects = select.split(",")
        selects = [select.strip() for select in selects]

        selects_and_slices = []

        for select in selects:
            slicer = slice(None)
            if "#" in select:
                select, slice_str = select.split("#")
                slice_str = slice_str.split(":")
                slice_ints = [int(item) if item else None for item in slice_str]

                if len(slice_str) == 1:
                    if slice_ints[0] is None:
                        slicer = slice(slice_ints[0], None)
                    elif slice_ints[0] == -1:
                        slicer = slice(-1, None)
                    else:
                        slicer = slice(slice_ints[0], slice_ints[0] + 1)
                elif len(slice_str) == 2:
                    slicer = slice(slice_ints[0], slice_ints[1])
                else:
                    slicer = slice(
                        slice_ints[0],
                        slice_ints[1],
                        slice_ints[2],
                    )
            selects_and_slices.append((select, slicer))

        new_selections = [[] for _ in range(len(selections))]
        for select, slicer in selects_and_slices:
            bar_selects = select.split("|")
            bar_selects = [bar_select.strip() for bar_select in bar_selects]

            for i, group in enumerate(selections):
                group = selections[i]
                new_group = []
                for item in group:
                    if ellipsis:
                        for name in structure:
                            if (
                                len(name) > len(item)
                                and name[-1] in bar_selects
                                and name[: len(item)] == item
                            ):
                                new_group.append(name)
                    else:
                        for bar_select in bar_selects:
                            new_select = item + (bar_select,)
                            if new_select in structure:
                                new_group.append(new_select)

                new_group = new_group[slicer]
                new_selections[i] += new_group

        for i, group in enumerate(new_selections):
            selections[i] = group

    def getitem_with_selections(self, selector, selections=None):
        if selections is None:
            selections = [[()]]

        names, _ = zip(*self.named_modules())

        structure = {}
        for name in names:
            if name == "":
                continue
            key = tuple(name.split("."))
            base = key[:-1]
            name = key[-1]

            if base not in structure:
                structure[base] = []

            structure[base].append(name)
            structure[key] = []

        if not isinstance(selector, tuple):
            selector = (selector,)

        selections = [[()]]
        idx = 0
        while idx < len(selector):
            # flatten selections
            new_selections = []
            for group in selections:
                new_selections += group
            selections = [[item] for item in new_selections]

            select = selector[idx]
            if isinstance(select, int):
                if select == -1:
                    select = slice(select, None)
                else:
                    select = slice(select, select + 1)
            if isinstance(select, str):
                self._select_string(structure, selections, select)
            if isinstance(select, type(...)):
                if idx + 1 < len(selector):
                    if not isinstance(selector[idx + 1], str):
                        raise RuntimeError("Ellipsis must be followed by a string")
                    idx += 1
                    select = selector[idx]
                    self._select_string(structure, selections, select, ellipsis=True)
                else:
                    for i, group in enumerate(selections):
                        group = selections[i]
                        new_group = []
                        for item in group:
                            for name in structure:
                                if name[: len(item)] == item:
                                    new_group.append(name)
                        selections[i] = new_group
            elif isinstance(select, slice):
                for i, group in enumerate(selections):
                    group = selections[i]
                    new_group = []
                    for item in group:
                        children = structure[item]
                        children = children[select]
                        new_group += [item + (child,) for child in children]

                    selections[i] = new_group

            idx += 1
        return Selection(self, selections)

    def __getitem__(self, selector) -> "Selection":
        return self.getitem_with_selections(selector)

    def _build_arguments_from(self, *args, **kwargs):
        argspec = self.get_argspec()

        params = argspec.args

        arguments = {}

        # Assign positional arguments to their respective parameter names
        for param_name, arg in zip(params, args):
            arguments[param_name] = arg

        variadic_args = ()
        if argspec.varargs is not None:
            variadic_args = args[len(params) :]

        # Add/Override with keyword arguments
        arguments.update(kwargs)

        arguments.pop("self", None)
        return arguments, variadic_args

    def _assert_valid_configurable(self, *args):
        if args[0] not in self.configurables:
            raise ValueError(
                f"Unknown configurable {args[0]} for {self.__class__.__name__}. "
                f"Available configurables are {self.configurables}."
            )

    def _run_hooks(self, hook_name, instance=None):
        if instance is None:
            instance = self
        for hook in self.__hooks__[hook_name]:
            hook(instance)

    def __construct__(self):
        with not_top_level(ExtendedConstructorMeta, self):
            self._modules.clear()

            self.is_constructing = True

            args, kwargs = self.get_init_args()
            getattr(self, self._init_method)(*(args + self._args), **kwargs)

            self._run_hooks("after_init")
            self.is_constructing = False
            self.__post_init__()

    def get_init_args(self):
        argspec = self.get_argspec()
        signature = self.get_signature()

        args = ()
        kwargs = self.kwargs.copy()

        # extract positional arguments from kwargs
        # and put them in args
        if argspec.varargs is not None:
            for name, param in signature.parameters.items():
                if param.kind == param.VAR_POSITIONAL:
                    break
                if param.name in kwargs:
                    args += (kwargs.pop(param.name),)
        return args, kwargs

    @classmethod
    def get_argspec(cls):
        spec = inspect.getfullargspec(cls.__init__)
        spec.args.remove("self")
        return spec

    @classmethod
    def get_signature(cls):
        sig = inspect.signature(cls.__init__)
        # remove the first parameter
        sig = sig.replace(parameters=list(sig.parameters.values())[1:])
        return sig

    def forward(self, *args, **kwargs):
        raise NotImplementedError(
            "forward method not implemented for {}".format(self.__class__.__name__)
        )

    @after_init
    def set_p(self, p):
        self.p = p


class Selection(DeeplayModule):
    def __init__(self, model, selections):
        super().__init__()
        self.model = model
        self.selections = selections

    def __getitem__(self, selector):
        return self.model.getitem_with_selections(selector, self.selections.copy())

    def __repr__(self):
        s = ""
        for selection in self.selections:
            for item in selection:
                s += ".".join(item) + "\n"
        return s

    def list_names(self):
        names = []
        for selection in self.selections:
            for item in selection:
                names.append(item)
        return names

    def configure(self, *args, **kwargs):
        for selection in self.selections:
            for item in selection:
                for name, module in self.model.named_modules():
                    if name == ".".join(item):
                        module.configure(*args, **kwargs)<|MERGE_RESOLUTION|>--- conflicted
+++ resolved
@@ -1,18 +1,57 @@
 import inspect
-<<<<<<< HEAD
-from typing import Any, Dict, Tuple, List, Set, Optional
-=======
-from typing import Any, Dict, Tuple, List, Set, Literal
->>>>>>> 220720cb
+from typing import Any, Dict, Tuple, List, Set, Optional, Literal
 
 import torch.nn as nn
 import copy
 import inspect
 
 from .meta import ExtendedConstructorMeta, not_top_level
-<<<<<<< HEAD
-from .decorators import after_build
+from .decorators import before_build, after_init
 from functools import partial
+
+
+class UserConfig(dict):
+    __hook_containers__ = [
+        ("__user_hooks__",),
+    ]
+
+    def __init__(self, *args, **kwargs):
+        super().__init__(*args, **kwargs)
+
+    def update(self, __m):
+        for key, value in __m.items():
+            if key[-1] == "__user_hooks__":
+                if key not in self:
+                    self[key] = value.copy()
+                else:
+                    for hook_name, hooks in value.items():
+                        self[key][hook_name] += hooks
+            else:
+                self[key] = value
+
+    def prefix(self, tags: List[Tuple[str, ...]]):
+        d = {}
+        for tag in tags:
+            for key, value in self.items():
+                d[tag + key] = value
+        return UserConfig(d)
+
+    def take(self, tags: List[Tuple[str, ...]]):
+        res = UserConfig()
+        for tag in tags:
+            res.update(
+                {
+                    key: value
+                    for key, value in self.items()
+                    if len(key) == len(tag) + 1 and key[: len(tag)] == tag
+                }
+            )
+
+        return res
+
+    def set_for_tags(self, tags: List[Tuple[str, ...]], key, value):
+        for tag in tags:
+            self[tag + (key,)] = value
 
 
 def _create_forward_with_input_dict(
@@ -56,53 +95,6 @@
         return x
 
     return forward_with_input_dict
-=======
-from .decorators import before_build, after_init
-
-
-class UserConfig(dict):
-    __hook_containers__ = [
-        ("__user_hooks__",),
-    ]
-
-    def __init__(self, *args, **kwargs):
-        super().__init__(*args, **kwargs)
-
-    def update(self, __m):
-        for key, value in __m.items():
-            if key[-1] == "__user_hooks__":
-                if key not in self:
-                    self[key] = value.copy()
-                else:
-                    for hook_name, hooks in value.items():
-                        self[key][hook_name] += hooks
-            else:
-                self[key] = value
-
-    def prefix(self, tags: List[Tuple[str, ...]]):
-        d = {}
-        for tag in tags:
-            for key, value in self.items():
-                d[tag + key] = value
-        return UserConfig(d)
-
-    def take(self, tags: List[Tuple[str, ...]]):
-        res = UserConfig()
-        for tag in tags:
-            res.update(
-                {
-                    key: value
-                    for key, value in self.items()
-                    if len(key) == len(tag) + 1 and key[: len(tag)] == tag
-                }
-            )
-
-        return res
-
-    def set_for_tags(self, tags: List[Tuple[str, ...]], key, value):
-        for tag in tags:
-            self[tag + (key,)] = value
->>>>>>> 220720cb
 
 
 class DeeplayModule(nn.Module, metaclass=ExtendedConstructorMeta):
@@ -564,7 +556,7 @@
 
         for name, value in self.named_children():
             if isinstance(value, Optimizer):
-                ... # skip optimizers
+                ...  # skip optimizers
             elif isinstance(value, DeeplayModule):
                 if value._has_built:
                     continue
