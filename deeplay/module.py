import inspect
from typing import Any, Dict, Tuple, List, Set

import torch.nn as nn

from .meta import ExtendedConstructorMeta, not_top_level
from .decorators import before_build


class DeeplayModule(nn.Module, metaclass=ExtendedConstructorMeta):
    """
    A base class for creating configurable, extensible modules with dynamic initialization
    and argument management. This class is designed to be subclassed for specific functional
    implementations. It extends `nn.Module` and utilizes a custom meta-class, `ExtendedConstructorMeta`,
    for enhanced construction logic.

    Attributes
    ----------
    __extra_configurables__ : list[str]
        List of additional configurable attributes.
    configurables : set[str]
        A property that returns a set of configurable attributes for the module.
    kwargs : dict
        A property to get or set keyword arguments.


    Methods
    -------

    configure(*args: Any, **kwargs: Any)
        Configures the module with given arguments and keyword arguments.

    create()
        This method creates and returns a new instance of the module.
        Unlike build, which modifies the module in place, create
        initializes a fresh instance with the current configuration and state,
        ensuring that the original module remains unchanged

    build()
        build: "This method modifies the current instance of the module in place.
        It finalizes the setup of the module, applying any necessary configurations
        or adjustments directly to the existing instance."

    new()
        Creates a new instance of the module with collected user configuration.

    get_user_configuration()
        Retrieves the current user configuration of the module.

    get_argspec()
        Class method to get the argument specification of the module's initializer.

    get_signature()
        Class method to get the signature of the module's initializer.

    Example Usage
    -------------
    To subclass `DeeplayModule`, define an `__init__` method and other necessary methods:

    ```
    class MyModule(DeeplayModule):
        def __init__(self, param1, param2):
            super().__init__()
            # Initialize your module here
    ```

    To use the module:

    ```
    module = MyModule(param1=value1, param2=value2)
    module.configure(param1=some_value, param2=some_other_value)
    built_module = module.build()
    ```
    """

    __extra_configurables__: List[str] = []
    __config_containers__: List[str] = ["_user_config", "_hooks"]

    _user_config: Dict[Tuple[str, ...], Any]
    _is_constructing: bool = False
    _is_building: bool = False

    _args: tuple
    _kwargs: dict
    _actual_init_args: dict
    _has_built: bool
    _setattr_recording: Set[str]

    @property
    def configurables(self):
        argspec = self.get_argspec()
        argset = {*argspec.args, *argspec.kwonlyargs, *self.__extra_configurables__}
        # TODO: should we do this?
        for name, value in self.named_children():
            if isinstance(value, DeeplayModule):
                argset.add(name)

        return argset

    @property
    def kwargs(self):
        kwdict = self._kwargs.copy()
        for key, value in self._user_config.items():
            if len(key) == 1:
                kwdict[key[0]] = value

        return kwdict

    @kwargs.setter
    def kwargs(self, value):
        self._kwargs = value

    def __pre_init__(self, *args, _args=(), **kwargs):
        super().__init__()

        self._actual_init_args = {
            "args": args,
            "_args": _args,
            "kwargs": kwargs,
        }

        self._kwargs = self._build_arguments_from(*args, **kwargs)

        # Arguments provided as args are not configurable (though they themselves can be).
        self._args = _args
        self._is_constructing = False
        self._is_building = False

        self._user_config = {}
        self._hooks = {
            "before_build": [],
            "after_build": [],
            "after_init": [],
        }

        self._has_built = False

        self._setattr_recording = set()

    def __init__(self, *args, **kwargs):  # type: ignore
        # We don't want to call the super().__init__ here because it is called
        # in the __pre_init__ method.
        ...

    def __post_init__(self):
        ...

    @before_build
    def replace(self, target: str, replacement: nn.Module):
        """
        Replaces a child module with another module.

        This method replaces the child module with the given name with the specified replacement module.
        It is useful for dynamically swapping out modules within a larger module or for replacing
        modules within a module that has already been built.

        Parameters
        ----------
        target : str
            The name of the child module to be replaced.
        replacement : DeeplayModule
            The replacement module.

        Raises
        ------
        ValueError
            Raised if the target module is not found among the module's children.

        Example Usage
        -------------
        To replace a child module with another module:
        ```
        module = ExampleModule()
        module.replace('child_module', ReplacementModule())
        ```
        """
        if target not in self._modules:
            raise ValueError(
                f"Cannot replace {target}. {target} is not a child module of {self.__class__.__name__}."
            )

        self._modules[target] = replacement

    def configure(self, *args: Any, **kwargs: Any):
        """
        Configures the module with specified arguments.

        This method allows dynamic configuration of the module's properties and behaviors. It can be
        used to set or modify the attributes and parameters of the module and, if applicable, its child
        modules. The method intelligently handles both direct attribute configuration and delegation to
        child modules' `configure` methods.

        Parameters
        ----------
        *args : Any
            Positional arguments specifying the configuration settings. When the first argument is a
            string matching a configurable attribute, the method expects either one or two arguments:
            the attribute name and, optionally, its value. If the attribute is itself a `DeeplayModule`,
            subsequent arguments are passed to its `configure` method.

        **kwargs : Any
            Keyword arguments for configuration settings. If provided, these are used to update the
            module's configuration directly.

        Raises
        ------
        ValueError
            Raised if a configuration key is not recognized as a valid configurable for the module or
            if the provided arguments do not match the expected pattern for configuration.

        Example Usage
        -------------
        To configure a single attribute:
        ```
        module.configure('attribute_name', attribute_value) # or
        module.configure(attribute_name=attribute_value)
        ```

        To configure multiple attributes using keyword arguments:
        ```
        module.configure(attribute1=value1, attribute2=value2)
        ```

        To configure a child module's attribute:
        ```
        module.configure('child_module_attribute', child_attribute=child_attribute_value) # or
        module.child_module.configure(child_attribute=child_attribute_value)
        ```
        """

        if self._has_built:
            raise RuntimeError(
                "Module has already been built. "
                "Please use create() to create a new instance of the module."
            )

        if len(args) == 0:
            self._configure_kwargs(kwargs)

        else:
            self._assert_valid_configurable(args[0])

            if hasattr(getattr(self, args[0]), "configure"):
                getattr(self, args[0]).configure(*args[1:], **kwargs)
            elif len(args) == 2 and not kwargs:
                self._configure_kwargs({args[0]: args[1]})

            else:
                raise ValueError(
                    f"Unknown configurable {args[0]} for {self.__class__.__name__}. "
                    "Available configurables are {self.configurables}."
                )

    def create(self):
        """
        Creates and returns a new instance of the module, fully initialized
        with the current configuration.

        This method differs from `build` in that it generates a new,
        independent instance of the module, rather than modifying the
        existing one. It's particularly relevant for subclasses of
        `dl.External`, where actual torch layers (like Linear, Sigmoid, ReLU,
        etc.) are instantiated during the build process. For these subclasses,
        `create` not only configures but also instantiates the specified torch
        layers. For most other objects, the `.build()` step, which is internally
        called in `create`, has no additional effect beyond configuration.

        Returns
        -------
        DeeplayModule
            A new instance of the `DeeplayModule` (or its subclass), initialized
            with the current module's configuration and, for `dl.External` subclasses,
            with instantiated torch layers.

        Example Usage
        -------------
        Creating a `dl.Layer` instance and then fully initializing it with `create`:
        ```
        layer = dl.Layer(nn.Linear, in_features=20, out_features=40)
        # At this point, `layer` has not instantiated nn.Linear
        built_layer = layer.create()
        # Now, `built_layer` is an instance of nn.Linear(in_features=20, out_features=40)
        ```
        """
        obj = self.new()
        obj = obj.build()
        return obj

    def build(self):
        """
        Modifies the current instance of the module in place, finalizing its setup.

        The `build` method is essential for completing the initialization of the module. It applies
        the necessary configurations and adjustments directly to the existing instance. Unlike `create`,
        which generates a new module instance, `build` works on the current module instance. This method
        is particularly crucial for subclasses of `dl.External`, as it triggers the instantiation of
        actual torch layers (like Linear, Sigmoid, ReLU, etc.) within the module. For most other objects,
        `build` primarily serves to finalize their configuration.

        Note that `build` is automatically called within the `create` method, ensuring that newly created
        instances are fully initialized and ready for use.

        Returns
        -------
        DeeplayModule
            The current instance of the module after applying all configurations and adjustments.

        Example Usage
        -------------
        Finalizing the setup of a module instance with `build`:
        ```
        module = ExampleModule(a=0)
        module.configure(a=1)
        built_module = module.build()
        # `built_module` is the same instance as `module`, now fully configured and initialized
        ```
        """
        self._run_hooks("before_build")

        for name, value in self.named_children():
            if isinstance(value, DeeplayModule):
                if value._has_built:
                    continue
                value = value.build()
                if value is not None:
                    try:
                        setattr(self, name, value)
                    except TypeError:
                        # torch will complain if we try to set an attribute
                        # that is not a nn.Module.
                        # We circumvent this by setting the attribute using object.__setattr__
                        object.__setattr__(self, name, value)

        self._has_built = True
        self._run_hooks("after_build")

        return self

    def new(self):
        user_config = self._collect_user_configuration()
        args = self._actual_init_args["args"]
        _args = self._args
        kwargs = self._actual_init_args["kwargs"]

        # Make sure that we don't modify the original arguments
        args = tuple(a.new() if isinstance(a, DeeplayModule) else a for a in args)
        _args = tuple(_a.new() if isinstance(_a, DeeplayModule) else _a for _a in _args)
        kwargs = {
            k: v.new() if isinstance(v, DeeplayModule) else v for k, v in kwargs.items()
        }

        obj = ExtendedConstructorMeta.__call__(
            type(self),
            *args,
            _args=tuple(_args),
            **kwargs,
        )

        for container in self.__config_containers__:
            setattr(obj, container, getattr(self, container).copy())

        return obj

    def register_before_build_hook(self, func):
        """
        Registers a function to be called before the module is built.

        Parameters
        ----------
        func : Callable
            The function to be called before the module is built. The function should take
            a single argument, which is the module instance.

        """
        self._hooks["before_build"].append(func)

    def register_after_build_hook(self, func):
        """
        Registers a function to be called after the module is built.

        Parameters
        ----------
        func : Callable
            The function to be called after the module is built. The function should take
            a single argument, which is the module instance.

        """

        self._hooks["after_build"].append(func)

    def register_after_init_hook(self, func):
        """
        Registers a function to be called after the module is initialized.

        Parameters
        ----------
        func : Callable
            The function to be called after the module is initialized. The function should take
            a single argument, which is the module instance.

        """

        self._hooks["after_init"].append(func)

    def get_user_configuration(self):
        """
        Retrieves the current user configuration of the module.

        This method returns a dictionary containing the configuration settings provided by the user
        for this module. It is useful for inspecting the current state of module configuration,
        especially after multiple configurations have been applied or when the module's configuration
        needs to be examined or debugged.

        Returns
        -------
        dict
            A dictionary containing the current user configuration settings. The keys are tuples
            representing the configuration attributes, and the values are the corresponding settings.

        Example Usage
        -------------
        To retrieve the current configuration of a module:
        ```
        module = ExampleModule(a=0)
        module.configure(a=1)
        current_config = module.get_user_configuration()
        # current_config == {('a',): 1}
        ```
        """
        return self._user_config

    def _configure_kwargs(self, kwargs):
        for name, value in kwargs.items():
            self._assert_valid_configurable(name)
            self._user_config[(name,)] = value
        self.__construct__()

    def _take_user_configuration(self, config):
        # Update instead of replace to ensure that configurations
        # done before passsing the module to some wrapper are not lost.
        # Example:
        # module = ExampleModule(a=0)
        # module.configure(a=1)
        # module = Wrapper(module=module)
        # module.build()
        # module.module.a == 1 # True
        self._user_config.update(config)
        self.__construct__()

    def _give_user_configuration(self, receiver: "DeeplayModule", name):
        if self._user_config is not None:
            sub_config = receiver._collect_user_configuration()
            for key, value in self._user_config.items():
                if len(key) > 1 and key[0] == name:
                    sub_config[key[1:]] = value
            receiver._take_user_configuration(sub_config)

    def _collect_user_configuration(self):
        config = self.get_user_configuration()
        for name, value in self.named_modules():
            if name == "":
                continue
            if isinstance(value, DeeplayModule):
                name_as_tuple = tuple(name.split("."))
                local_user_config = value.get_user_configuration()
                for key, value in local_user_config.items():
                    config[name_as_tuple + key] = value

        return config

    def __setattr__(self, name, value):
        if name == "_user_config" and hasattr(self, "_user_config"):
            self._take_user_configuration(value)

        if self._is_constructing:
            if isinstance(value, DeeplayModule) and not value._has_built:
                self._give_user_configuration(value, name)
                value.__construct__()
            self._setattr_recording.add(name)
        super().__setattr__(name, value)

    def _build_arguments_from(self, *args, **kwargs):
        params = self.get_signature().parameters

        arguments = {}

        # Assign positional arguments to their respective parameter names
        for param_name, arg in zip(params, args):
            arguments[param_name] = arg

        # Add/Override with keyword arguments
        arguments.update(kwargs)

        arguments.pop("self", None)
        return arguments

    def _assert_valid_configurable(self, *args):
        if args[0] not in self.configurables:
            raise ValueError(
                f"Unknown configurable {args[0]} for {self.__class__.__name__}. "
                f"Available configurables are {self.configurables}."
            )

    def _run_hooks(self, hook_name, instance=None):
        if instance is None:
            instance = self
        for hook in self._hooks[hook_name]:
            hook(instance)

    def __construct__(self):
<<<<<<< HEAD
        with not_top_level(ExtendedConstructorMeta):
            self._modules.clear()
            self._is_constructing = True
            self.__init__(*self._args, **self.kwargs)
            self._is_constructing = False
            self._run_hooks("after_init")
            self.__post_init__()
=======
        # with not_top_level(ExtendedConstructorMeta):
        self._modules.clear()
        self._is_constructing = True
        self.__init__(*self._args, **self.kwargs)
        self._is_constructing = False
        self.__post_init__()
>>>>>>> 5b38a283

    @classmethod
    def get_argspec(cls):
        spec = inspect.getfullargspec(cls.__init__)
        spec.args.remove("self")
        return spec

    @classmethod
    def get_signature(cls):
        sig = inspect.signature(cls.__init__)
        # remove the first parameter
        sig = sig.replace(parameters=list(sig.parameters.values())[1:])
        return sig

    def forward(self, *args, **kwargs):
        raise NotImplementedError(
            "forward method not implemented for {}".format(self.__class__.__name__)
        )<|MERGE_RESOLUTION|>--- conflicted
+++ resolved
@@ -508,22 +508,12 @@
             hook(instance)
 
     def __construct__(self):
-<<<<<<< HEAD
-        with not_top_level(ExtendedConstructorMeta):
-            self._modules.clear()
-            self._is_constructing = True
-            self.__init__(*self._args, **self.kwargs)
-            self._is_constructing = False
-            self._run_hooks("after_init")
-            self.__post_init__()
-=======
         # with not_top_level(ExtendedConstructorMeta):
         self._modules.clear()
         self._is_constructing = True
         self.__init__(*self._args, **self.kwargs)
         self._is_constructing = False
         self.__post_init__()
->>>>>>> 5b38a283
 
     @classmethod
     def get_argspec(cls):
