--- conflicted
+++ resolved
@@ -938,21 +938,7 @@
                 for i, item in enumerate(batch):
                     if not isinstance(item, torch.Tensor):
                         if isinstance(item, np.ndarray):
-<<<<<<< HEAD
-                            batch[i] = torch.from_numpy(item).to(device)
-                            if batch[i].dtype in [
-                                torch.float64,
-                                torch.float32,
-                                torch.float16,
-                                torch.float,
-                            ]:
-                                if hasattr(self, "dtype"):
-                                    batch[i] = batch[i].to(self.dtype)
-                                else:
-                                    batch[i] = batch[i].float()
-=======
                             batch[i] = torch.from_numpy(item)
->>>>>>> 66d5351a
                         else:
                             batch[i] = torch.stack(item)
                     else:
