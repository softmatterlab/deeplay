import inspect
<<<<<<< HEAD
from typing import Any, Dict, Tuple, List, Set, Optional, Literal
=======
from typing import Any, Dict, Tuple, List, Set, Optional
>>>>>>> 4dd27470

import torch.nn as nn
import copy
import inspect

from .meta import ExtendedConstructorMeta, not_top_level
<<<<<<< HEAD
from .decorators import before_build, after_init, after_build
from functools import partial


class UserConfig(dict):
    __hook_containers__ = [
        ("__user_hooks__",),
    ]

    def __init__(self, *args, **kwargs):
        super().__init__(*args, **kwargs)

    def update(self, __m):
        for key, value in __m.items():
            if key[-1] == "__user_hooks__":
                if key not in self:
                    self[key] = value.copy()
                else:
                    for hook_name, hooks in value.items():
                        self[key][hook_name] += hooks
            else:
                self[key] = value

    def prefix(self, tags: List[Tuple[str, ...]]):
        d = {}
        for tag in tags:
            for key, value in self.items():
                d[tag + key] = value
        return UserConfig(d)

    def take(self, tags: List[Tuple[str, ...]]):
        res = UserConfig()
        for tag in tags:
            res.update(
                {
                    key: value
                    for key, value in self.items()
                    if len(key) == len(tag) + 1 and key[: len(tag)] == tag
                }
            )

        return res

    def set_for_tags(self, tags: List[Tuple[str, ...]], key, value):
        for tag in tags:
            self[tag + (key,)] = value


=======
from .decorators import after_build
from functools import partial


>>>>>>> 4dd27470
def _create_forward_with_input_dict(
    old_forward,
    input_args: List[str],
    input_kwargs: Dict[str, str],
    output_args: Optional[Dict[str, int]],
):
<<<<<<< HEAD
    def forward_with_input_dict(self, x):
=======
    def forward_with_input_dict(self, x, overwrite_output: bool = True):
>>>>>>> 4dd27470
        assert isinstance(
            x, dict
        ), "Input must be a dictionary, but found {}. Please check if the module require an input/output mapping.".format(
            type(x)
        )
        x = x.copy()

        outputs = old_forward(
            self,
            *map(x.get, input_args),
            **{key: x.get(value) for key, value in input_kwargs.items()},
        )

        if not output_args:
            return outputs

        if not isinstance(outputs, tuple):
            outputs = (outputs,)

        expected_outputs = len(set(output_args.values()))
        assert len(outputs) == expected_outputs, (
            f"module {type(self).__name__} returned {len(outputs)} outputs, "
            f"but it should return {expected_outputs}"
        )

<<<<<<< HEAD
        x.update(
            map(
                lambda key, value: (key, outputs[value]),
                *zip(*output_args.items()),
            )
        )
        return x
=======
        if overwrite_output:
            x.update(
                map(
                    lambda key, value: (key, outputs[value]),
                    *zip(*output_args.items()),
                )
            )
            return x
        else:
            return {key: outputs[value] for key, value in output_args.items()}
>>>>>>> 4dd27470

    return forward_with_input_dict


class DeeplayModule(nn.Module, metaclass=ExtendedConstructorMeta):
    """
    A base class for creating configurable, extensible modules with dynamic initialization
    and argument management. This class is designed to be subclassed for specific functional
    implementations. It extends `nn.Module` and utilizes a custom meta-class, `ExtendedConstructorMeta`,
    for enhanced construction logic.

    Attributes
    ----------
    __extra_configurables__ : list[str]
        List of additional configurable attributes.
    configurables : set[str]
        A property that returns a set of configurable attributes for the module.
    kwargs : dict
        A property to get or set keyword arguments.


    Methods
    -------

    configure(*args: Any, **kwargs: Any)
        Configures the module with given arguments and keyword arguments.

    create()
        This method creates and returns a new instance of the module.
        Unlike build, which modifies the module in place, create
        initializes a fresh instance with the current configuration and state,
        ensuring that the original module remains unchanged

    build()
        build: "This method modifies the current instance of the module in place.
        It finalizes the setup of the module, applying any necessary configurations
        or adjustments directly to the existing instance."

    new()
        Creates a new instance of the module with collected user configuration.

    get_user_configuration()
        Retrieves the current user configuration of the module.

    get_argspec()
        Class method to get the argument specification of the module's initializer.

    get_signature()
        Class method to get the signature of the module's initializer.

    Example Usage
    -------------
    To subclass `DeeplayModule`, define an `__init__` method and other necessary methods:

    ```
    class MyModule(DeeplayModule):
        def __init__(self, param1, param2):
            super().__init__()
            # Initialize your module here
    ```

    To use the module:

    ```
    module = MyModule(param1=value1, param2=value2)
    module.configure(param1=some_value, param2=some_other_value)
    built_module = module.build()
    ```
    """

    __extra_configurables__: List[str] = []
    __config_containers__: List[str] = ["_user_config"]
    __parent_hooks__: Dict[Literal["before_build", "after_build", "after_init"], list]
    __constructor_hooks__: Dict[
        Literal["before_build", "after_build", "after_init"], list
    ]
    _is_building: bool = False
    _init_method = "__init__"

    _args: tuple
    _kwargs: dict
    _actual_init_args: dict
    _has_built: bool
    _setattr_recording: Set[str]
    _tag: Tuple[str, ...]

    @property
    def tags(self) -> List[Tuple[str, ...]]:
        tags = [
            tuple(name.split("."))
            for name, module in self.root_module.named_modules(remove_duplicate=False)
            if module is self
        ]
        tags = [() if tag == ("",) else tag for tag in tags]
        if not tags:
            raise RuntimeError(
                f"Module {type(self)} is not a child of root module: {self.root_module}"
            )
        return tags

    @property
    def configurables(self) -> Set[str]:
        argspec = self.get_argspec()
        argset = {*argspec.args, *argspec.kwonlyargs, *self.__extra_configurables__}
        # TODO: should we do this?
        for name, value in self.named_children():
            if isinstance(value, DeeplayModule):
                argset.add(name)

        return argset

    @property
    def kwargs(self) -> Dict[str, Any]:
        kwdict = self._kwargs.copy()
        for key, value in self._user_config.take(self.tags).items():
            if key[-1] not in [
                "__parent_hooks__",
                "__constructor_hooks__",
                "__user_hooks__",
            ]:
                kwdict[key[-1]] = value

        return kwdict

    @kwargs.setter
    def kwargs(self, value):
        self._kwargs = value

    @property
    def __hooks__(
        self,
    ) -> Dict[Literal["before_build", "after_build", "after_init"], list]:
        """A dictionary of all hooks.
        Ordered __constructor_hooks__ > __parent_hooks__ > __user_hooks__"""
        return {
            k: v + self.__parent_hooks__[k] + self.__user_hooks__[k]
            for k, v in self.__constructor_hooks__.items()
        }

    @property
    def __user_hooks__(
        self,
    ) -> Dict[Literal["before_build", "after_build", "after_init"], list]:
        """A dictionary of all user hooks.

        User hooks are hooks added after the creation of the root module.
        """
        user_config = self._user_config
        tags = self.tags
        for tag in tags:
            if tag + ("__user_hooks__",) in user_config:
                return user_config[tag + ("__user_hooks__",)]
        # not found, add
        __user_hooks__: Dict[
            Literal["before_build", "after_build", "after_init"], list
        ] = {
            "before_build": [],
            "after_build": [],
            "after_init": [],
        }
        for tag in tags:
            user_config[tag + ("__user_hooks__",)] = __user_hooks__

        return __user_hooks__

    @property
    def __active_hooks__(
        self,
    ) -> Dict[Literal["before_build", "after_build", "after_init"], list]:
        """Selects the dict of hooks that is currently relevant.

        If after the root module has been created, __user_hooks__ is returned.
        If inside the constructor, __constructor_hooks__ is returned.
        Else, __parent_hooks__ is returned.
        """
        if ExtendedConstructorMeta._is_top_level["value"]:
            return self.__user_hooks__
        if self.is_constructing:
            return self.__constructor_hooks__
        else:
            return self.__parent_hooks__

    @property
    def is_constructing(self) -> bool:
        return self._is_constructing if hasattr(self, "_is_constructing") else False

    @is_constructing.setter
    def is_constructing(self, value):
        self._is_constructing = value

    @property
    def root_module(self) -> "DeeplayModule":
        return self._root_module[0]

    def set_root_module(self, value):
        self._root_module = (value,)
        for name, module in self.named_modules():
            module._root_module = (value,)

    @property
    def _user_config(self) -> UserConfig:
        if self.root_module is None:
            return self._base_user_config
        if self.root_module is self:
            return self._base_user_config

        return self.root_module._user_config

    def __pre_init__(self, *args, _args=(), **kwargs):
        super().__init__()
        self._root_module = (self,)

        self._actual_init_args = {
            "args": args,
            "_args": _args,
            "kwargs": kwargs,
        }

        self._base_user_config = UserConfig()

        self.__parent_hooks__ = {
            "before_build": [],
            "after_build": [],
            "after_init": [],
        }
        self.__constructor_hooks__ = {
            "before_build": [],
            "after_build": [],
            "after_init": [],
        }

        self._kwargs, variadic_args = self._build_arguments_from(*args, **kwargs)

        # Arguments provided as args are not configurable (though they themselves can be).
        self._args = _args + variadic_args
        self.is_constructing = False
        self._is_building = False

        self._has_built = False
        self._setattr_recording = set()

    def __init__(self, *args, **kwargs):  # type: ignore
        # We don't want to call the super().__init__ here because it is called
        # in the __pre_init__ method.
        ...

    def __post_init__(self):
        ...

    def set_input_map(self, *args: str, **kwargs: str):
        self.__dict__.update(
            {"input_args": args, "input_kwargs": kwargs, "_input_mapped": True}
        )
        self._execute_mapping_if_valid()

    def set_output_map(self, *args: str, **kwargs: int):
        output_args = {arg: i for i, arg in enumerate(args)}
        output_args.update(kwargs)

        self.__dict__.update({"output_args": output_args, "_output_mapped": True})
        self._execute_mapping_if_valid()

    def _execute_mapping_if_valid(self):
        if getattr(self, "_input_mapped", False) and getattr(
            self, "_output_mapped", False
        ):
            self._set_mapping(self.input_args, self.input_kwargs, self.output_args)

    @after_build
    def _set_mapping(
        module,
        input_args: List[str],
        input_kwargs: Dict[str, str],
        output_args: Dict[str, int],
    ):
        # monkey patch the forward method to include dict
        # using type(module) to get the base implementation of forward.
        # This is necessary so that multiple calls to set_input_dict don't
        # chain the monkey patching.
        # We use partial to bind the instance to make it a method.
        module.forward = partial(
            _create_forward_with_input_dict(
                type(module).forward, input_args, input_kwargs, output_args
            ),
            module,
        )

    def replace(self, target: str, replacement: nn.Module):
        """
        Replaces a child module with another module.

        This method replaces the child module with the given name with the specified replacement module.
        It is useful for dynamically swapping out modules within a larger module or for replacing
        modules within a module that has already been built.

        Parameters
        ----------
        target : str
            The name of the child module to be replaced.
        replacement : DeeplayModule
            The replacement module.

        Raises
        ------
        ValueError
            Raised if the target module is not found among the module's children.

        Example Usage
        -------------
        To replace a child module with another module:
        ```
        module = ExampleModule()
        module.replace('child_module', ReplacementModule())
        ```
        """
        if target not in self._modules:
            raise ValueError(
                f"Cannot replace {target}. {target} is not a child module of {self.__class__.__name__}."
            )

        self._modules[target] = replacement

    def configure(self, *args: Any, **kwargs: Any):
        """
        Configures the module with specified arguments.

        This method allows dynamic configuration of the module's properties and behaviors. It can be
        used to set or modify the attributes and parameters of the module and, if applicable, its child
        modules. The method intelligently handles both direct attribute configuration and delegation to
        child modules' `configure` methods.

        Parameters
        ----------
        *args : Any
            Positional arguments specifying the configuration settings. When the first argument is a
            string matching a configurable attribute, the method expects either one or two arguments:
            the attribute name and, optionally, its value. If the attribute is itself a `DeeplayModule`,
            subsequent arguments are passed to its `configure` method.

        **kwargs : Any
            Keyword arguments for configuration settings. If provided, these are used to update the
            module's configuration directly.

        Raises
        ------
        ValueError
            Raised if a configuration key is not recognized as a valid configurable for the module or
            if the provided arguments do not match the expected pattern for configuration.

        Example Usage
        -------------
        To configure a single attribute:
        ```
        module.configure('attribute_name', attribute_value) # or
        module.configure(attribute_name=attribute_value)
        ```

        To configure multiple attributes using keyword arguments:
        ```
        module.configure(attribute1=value1, attribute2=value2)
        ```

        To configure a child module's attribute:
        ```
        module.configure('child_module_attribute', child_attribute=child_attribute_value) # or
        module.child_module.configure(child_attribute=child_attribute_value)
        ```
        """

        if self._has_built:
            raise RuntimeError(
                "Module has already been built. "
                "Please use create() to create a new instance of the module."
            )

        if len(args) == 0:
            self._configure_kwargs(kwargs)

        else:
            self._assert_valid_configurable(args[0])

            if hasattr(getattr(self, args[0]), "configure"):
                getattr(self, args[0]).configure(*args[1:], **kwargs)
            elif len(args) == 2 and not kwargs:
                self._configure_kwargs({args[0]: args[1]})

            else:
                raise ValueError(
                    f"Unknown configurable {args[0]} for {self.__class__.__name__}. "
                    "Available configurables are {self.configurables}."
                )

    def create(self):
        """
        Creates and returns a new instance of the module, fully initialized
        with the current configuration.

        This method differs from `build` in that it generates a new,
        independent instance of the module, rather than modifying the
        existing one. It's particularly relevant for subclasses of
        `dl.External`, where actual torch layers (like Linear, Sigmoid, ReLU,
        etc.) are instantiated during the build process. For these subclasses,
        `create` not only configures but also instantiates the specified torch
        layers. For most other objects, the `.build()` step, which is internally
        called in `create`, has no additional effect beyond configuration.

        Returns
        -------
        DeeplayModule
            A new instance of the `DeeplayModule` (or its subclass), initialized
            with the current module's configuration and, for `dl.External` subclasses,
            with instantiated torch layers.

        Example Usage
        -------------
        Creating a `dl.Layer` instance and then fully initializing it with `create`:
        ```
        layer = dl.Layer(nn.Linear, in_features=20, out_features=40)
        # At this point, `layer` has not instantiated nn.Linear
        built_layer = layer.create()
        # Now, `built_layer` is an instance of nn.Linear(in_features=20, out_features=40)
        ```
        """
        obj = self.new()
        obj = obj.build()
        return obj

    def build(self):
        """
        Modifies the current instance of the module in place, finalizing its setup.

        The `build` method is essential for completing the initialization of the module. It applies
        the necessary configurations and adjustments directly to the existing instance. Unlike `create`,
        which generates a new module instance, `build` works on the current module instance. This method
        is particularly crucial for subclasses of `dl.External`, as it triggers the instantiation of
        actual torch layers (like Linear, Sigmoid, ReLU, etc.) within the module. For most other objects,
        `build` primarily serves to finalize their configuration.

        Note that `build` is automatically called within the `create` method, ensuring that newly created
        instances are fully initialized and ready for use.

        Returns
        -------
        DeeplayModule
            The current instance of the module after applying all configurations and adjustments.

        Example Usage
        -------------
        Finalizing the setup of a module instance with `build`:
        ```
        module = ExampleModule(a=0)
        module.configure(a=1)
        built_module = module.build()
        # `built_module` is the same instance as `module`, now fully configured and initialized
        ```
        """

        from .external import Optimizer

        self._run_hooks("before_build")

        for name, value in self.named_children():
            if isinstance(value, Optimizer):
                ...  # skip optimizers
            elif isinstance(value, DeeplayModule):
                if value._has_built:
                    continue
                value = value.build()
                if value is not None:
                    try:
                        setattr(self, name, value)
                    except TypeError:
                        # torch will complain if we try to set an attribute
                        # that is not a nn.Module.
                        # We circumvent this by setting the attribute using object.__setattr__
                        object.__setattr__(self, name, value)

        self._has_built = True
        self._run_hooks("after_build")

        return self

    def new(self):
        return copy.deepcopy(self)

    def register_before_build_hook(self, func):
        """
        Registers a function to be called before the module is built.

        Parameters
        ----------
        func : Callable
            The function to be called before the module is built. The function should take
            a single argument, which is the module instance.

        """
        self.__active_hooks__["before_build"].append(func)

    def register_after_build_hook(self, func):
        """
        Registers a function to be called after the module is built.

        Parameters
        ----------
        func : Callable
            The function to be called after the module is built. The function should take
            a single argument, which is the module instance.

        """

        self.__active_hooks__["after_build"].append(func)

    def register_after_init_hook(self, func):
        """
        Registers a function to be called after the module is initialized.

        Parameters
        ----------
        func : Callable
            The function to be called after the module is initialized. The function should take
            a single argument, which is the module instance.

        """
        self.__active_hooks__["after_init"].append(func)

    def get_user_configuration(self):
        """
        Retrieves the current user configuration of the module.

        This method returns a dictionary containing the configuration settings provided by the user
        for this module. It is useful for inspecting the current state of module configuration,
        especially after multiple configurations have been applied or when the module's configuration
        needs to be examined or debugged.

        Returns
        -------
        dict
            A dictionary containing the current user configuration settings. The keys are tuples
            representing the configuration attributes, and the values are the corresponding settings.

        Example Usage
        -------------
        To retrieve the current configuration of a module:
        ```
        module = ExampleModule(a=0)
        module.configure(a=1)
        current_config = module.get_user_configuration()
        # current_config == {('a',): 1}
        ```
        """
        return self._user_config

    def get_from_user_config(self, key):
        v = self._user_config.take(self.tags)
        v = [value for k, value in v.items() if k[-1] == key]

        return v[-1]

    def _configure_kwargs(self, kwargs):
        for name, value in kwargs.items():
            self._assert_valid_configurable(name)
            self._user_config.set_for_tags(self.tags, name, value)
        self.__construct__()

    def _give_user_configuration(self, receiver: "DeeplayModule", name):
        if receiver._user_config is self._user_config:
            if receiver.root_module is not receiver:
                receiver.set_root_module(self.root_module)
            return
        if receiver.root_module is self.root_module:
            return

        mytags = self.tags
        receivertags = receiver.tags
        # sort longest tag first
        receivertags.sort(key=lambda x: len(x), reverse=True)

        d = {}
        for _, model in self.named_modules():
            if isinstance(model, DeeplayModule):
                tags = model.tags
                subconfig = receiver._user_config.take(tags)
                for key, value in subconfig.items():
                    for tag in receivertags:
                        if len(key) >= len(tag) and key[: len(tag)] == tag:
                            key = key[len(tag) :]
                            break

                    for tag in mytags:
                        d[tag + (name,) + key] = value

        self._user_config.update(d)
        receiver.set_root_module(self.root_module)

    def __setattr__(self, name, value):
        if name == "_user_config" and hasattr(self, "_user_config"):
            if not isinstance(value, UserConfig):
                raise ValueError("User configuration must be a UserConfig instance.")
            super().__setattr__(name, value)

        super().__setattr__(name, value)

        if self.is_constructing:
            if isinstance(value, DeeplayModule) and not value._has_built:
                self._give_user_configuration(value, name)
                value.__construct__()
            self._setattr_recording.add(name)

    def _select_string(self, structure, selections, select, ellipsis=False):
        selects = select.split(",")
        selects = [select.strip() for select in selects]

        selects_and_slices = []

        for select in selects:
            slicer = slice(None)
            if "#" in select:
                select, slice_str = select.split("#")
                slice_str = slice_str.split(":")
                slice_ints = [int(item) if item else None for item in slice_str]

                if len(slice_str) == 1:
                    if slice_ints[0] is None:
                        slicer = slice(slice_ints[0], None)
                    elif slice_ints[0] == -1:
                        slicer = slice(-1, None)
                    else:
                        slicer = slice(slice_ints[0], slice_ints[0] + 1)
                elif len(slice_str) == 2:
                    slicer = slice(slice_ints[0], slice_ints[1])
                else:
                    slicer = slice(
                        slice_ints[0],
                        slice_ints[1],
                        slice_ints[2],
                    )
            selects_and_slices.append((select, slicer))

        new_selections = [[] for _ in range(len(selections))]
        for select, slicer in selects_and_slices:
            bar_selects = select.split("|")
            bar_selects = [bar_select.strip() for bar_select in bar_selects]

            for i, group in enumerate(selections):
                group = selections[i]
                new_group = []
                for item in group:
                    if ellipsis:
                        for name in structure:
                            if (
                                len(name) > len(item)
                                and name[-1] in bar_selects
                                and name[: len(item)] == item
                            ):
                                new_group.append(name)
                    else:
                        for bar_select in bar_selects:
                            new_select = item + (bar_select,)
                            if new_select in structure:
                                new_group.append(new_select)

                new_group = new_group[slicer]
                new_selections[i] += new_group

        for i, group in enumerate(new_selections):
            selections[i] = group

    def getitem_with_selections(self, selector, selections=None):
        if selections is None:
            selections = [[()]]

        names, _ = zip(*self.named_modules())

        structure = {}
        for name in names:
            if name == "":
                continue
            key = tuple(name.split("."))
            base = key[:-1]
            name = key[-1]

            if base not in structure:
                structure[base] = []

            structure[base].append(name)
            structure[key] = []

        if not isinstance(selector, tuple):
            selector = (selector,)

        selections = [[()]]
        idx = 0
        while idx < len(selector):
            # flatten selections
            new_selections = []
            for group in selections:
                new_selections += group
            selections = [[item] for item in new_selections]

            select = selector[idx]
            if isinstance(select, int):
                if select == -1:
                    select = slice(select, None)
                else:
                    select = slice(select, select + 1)
            if isinstance(select, str):
                self._select_string(structure, selections, select)
            if isinstance(select, type(...)):
                if idx + 1 < len(selector):
                    if not isinstance(selector[idx + 1], str):
                        raise RuntimeError("Ellipsis must be followed by a string")
                    idx += 1
                    select = selector[idx]
                    self._select_string(structure, selections, select, ellipsis=True)
                else:
                    for i, group in enumerate(selections):
                        group = selections[i]
                        new_group = []
                        for item in group:
                            for name in structure:
                                if name[: len(item)] == item:
                                    new_group.append(name)
                        selections[i] = new_group
            elif isinstance(select, slice):
                for i, group in enumerate(selections):
                    group = selections[i]
                    new_group = []
                    for item in group:
                        children = structure[item]
                        children = children[select]
                        new_group += [item + (child,) for child in children]

                    selections[i] = new_group

            idx += 1
        return Selection(self, selections)

    def __getitem__(self, selector) -> "Selection":
        return self.getitem_with_selections(selector)

    def _build_arguments_from(self, *args, **kwargs):
        argspec = self.get_argspec()

        params = argspec.args

        arguments = {}

        # Assign positional arguments to their respective parameter names
        for param_name, arg in zip(params, args):
            arguments[param_name] = arg

        variadic_args = ()
        if argspec.varargs is not None:
            variadic_args = args[len(params) :]

        # Add/Override with keyword arguments
        arguments.update(kwargs)

        arguments.pop("self", None)
        return arguments, variadic_args

    def _assert_valid_configurable(self, *args):
        if args[0] not in self.configurables:
            raise ValueError(
                f"Unknown configurable {args[0]} for {self.__class__.__name__}. "
                f"Available configurables are {self.configurables}."
            )

    def _run_hooks(self, hook_name, instance=None):
        if instance is None:
            instance = self
        for hook in self.__hooks__[hook_name]:
            hook(instance)

    def __construct__(self):
        with not_top_level(ExtendedConstructorMeta, self):
            self._modules.clear()

            self.is_constructing = True

            args, kwargs = self.get_init_args()
            getattr(self, self._init_method)(*(args + self._args), **kwargs)

            self._run_hooks("after_init")
            self.is_constructing = False
            self.__post_init__()

    def get_init_args(self):
        argspec = self.get_argspec()
        signature = self.get_signature()

        args = ()
        kwargs = self.kwargs.copy()

        # extract positional arguments from kwargs
        # and put them in args
        if argspec.varargs is not None:
            for name, param in signature.parameters.items():
                if param.kind == param.VAR_POSITIONAL:
                    break
                if param.name in kwargs:
                    args += (kwargs.pop(param.name),)
        return args, kwargs

    @classmethod
    def get_argspec(cls):
        spec = inspect.getfullargspec(cls.__init__)
        spec.args.remove("self")
        return spec

    @classmethod
    def get_signature(cls):
        sig = inspect.signature(cls.__init__)
        # remove the first parameter
        sig = sig.replace(parameters=list(sig.parameters.values())[1:])
        return sig

    def forward(self, *args, **kwargs):
        raise NotImplementedError(
            "forward method not implemented for {}".format(self.__class__.__name__)
        )

    @after_init
    def set_p(self, p):
        self.p = p


class Selection(DeeplayModule):
    def __init__(self, model, selections):
        super().__init__()
        self.model = model
        self.selections = selections

    def __getitem__(self, selector):
        return self.model.getitem_with_selections(selector, self.selections.copy())

    def __repr__(self):
        s = ""
        for selection in self.selections:
            for item in selection:
                s += ".".join(item) + "\n"
        return s

    def list_names(self):
        names = []
        for selection in self.selections:
            for item in selection:
                names.append(item)
        return names

    def configure(self, *args, **kwargs):
        for selection in self.selections:
            for item in selection:
                for name, module in self.model.named_modules():
                    if name == ".".join(item):
                        module.configure(*args, **kwargs)<|MERGE_RESOLUTION|>--- conflicted
+++ resolved
@@ -1,19 +1,11 @@
 import inspect
-<<<<<<< HEAD
 from typing import Any, Dict, Tuple, List, Set, Optional, Literal
-=======
-from typing import Any, Dict, Tuple, List, Set, Optional
->>>>>>> 4dd27470
 
 import torch.nn as nn
 import copy
 import inspect
 
 from .meta import ExtendedConstructorMeta, not_top_level
-<<<<<<< HEAD
-from .decorators import before_build, after_init, after_build
-from functools import partial
-
 
 class UserConfig(dict):
     __hook_containers__ = [
@@ -58,24 +50,13 @@
         for tag in tags:
             self[tag + (key,)] = value
 
-
-=======
-from .decorators import after_build
-from functools import partial
-
-
->>>>>>> 4dd27470
 def _create_forward_with_input_dict(
     old_forward,
     input_args: List[str],
     input_kwargs: Dict[str, str],
     output_args: Optional[Dict[str, int]],
 ):
-<<<<<<< HEAD
-    def forward_with_input_dict(self, x):
-=======
     def forward_with_input_dict(self, x, overwrite_output: bool = True):
->>>>>>> 4dd27470
         assert isinstance(
             x, dict
         ), "Input must be a dictionary, but found {}. Please check if the module require an input/output mapping.".format(
@@ -101,15 +82,6 @@
             f"but it should return {expected_outputs}"
         )
 
-<<<<<<< HEAD
-        x.update(
-            map(
-                lambda key, value: (key, outputs[value]),
-                *zip(*output_args.items()),
-            )
-        )
-        return x
-=======
         if overwrite_output:
             x.update(
                 map(
@@ -120,7 +92,6 @@
             return x
         else:
             return {key: outputs[value] for key, value in output_args.items()}
->>>>>>> 4dd27470
 
     return forward_with_input_dict
 
