from setuptools import setup, find_packages

with open("README.md", "r", encoding="utf-8") as fh:
    long_description = fh.read()

with open("requirements.txt", "r") as file:
    required = file.read().splitlines()

setup(
    name="deeplay",
<<<<<<< HEAD
    version="0.1.0",
=======
    version="0.1.2",
>>>>>>> 75ed2141
    license="MIT",
    packages=find_packages(),
    author=(
        "Benjamin Midtvedt, Jesus Pineda, Henrik Klein Moberg, "
        "Harshith Bachimanchi, Carlo Manzo, Giovanni Volpe"
    ),
    description=(
        "An AI-powered platform for advancing deep learning research "
        "and applications, developed by DeepTrackAI."
    ),
    long_description=long_description,
    long_description_content_type="text/markdown",
    url="https://github.com/DeepTrackAI/deeplay",
    keywords=[
        "AI",
        "Deep Learning",
        "Machine Learning",
        "Data Science",
        "Research Platform",
        "Artificial Intelligence",
        "Technology",
    ],
    python_requires=">=3.9",
    install_requires=required,
)<|MERGE_RESOLUTION|>--- conflicted
+++ resolved
@@ -8,11 +8,7 @@
 
 setup(
     name="deeplay",
-<<<<<<< HEAD
-    version="0.1.0",
-=======
     version="0.1.2",
->>>>>>> 75ed2141
     license="MIT",
     packages=find_packages(),
     author=(
